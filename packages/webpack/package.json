{
  "name": "@nativescript/webpack",
  "version": "4.1.0",
  "main": "index",
  "description": "Webpack plugin for NativeScript",
  "homepage": "https://nativescript.org",
  "bugs": "https://github.com/NativeScript/NativeScript/issues",
  "contributors": [
    "Hristo Deshev <hristo.deshev@telerik.com>",
    "NativeScript <oss@nativescript.org>"
  ],
  "nativescript": {
    "hooks": [
      {
        "type": "after-prepare",
        "script": "lib/after-prepare.js",
        "inject": true
      },
      {
        "type": "before-checkForChanges",
        "script": "lib/before-checkForChanges.js",
        "inject": true
      }
    ]
  },
  "license": "Apache-2.0",
  "repository": {
    "type": "git",
    "url": "https://github.com/NativeScript/nativescript-dev-webpack.git"
  },
  "config": {
    "npm_alias":"npm"
  },
  "scripts": {
<<<<<<< HEAD
    "clean": "npx rimraf -- node_modules package-lock.json && $npm_package_config_npm_alias i --ignore-scripts",
=======
    "clean": "npx rimraf -- node_modules package-lock.json && npm i --ignore-scripts --legacy-peer-deps",
>>>>>>> cbdff1f1
    "tsc": "tsc",
    "postinstall": "node postinstall.js",
    "preuninstall": "node preuninstall.js",
    "postpack": "rm -rf node_modules",
    "setup": "npm run clean && npm run build",
    "build": "npm run tsc && npm run jasmine",
    "test": "npm run build",
    "jasmine": "jasmine --config=jasmine-config/jasmine.json",
    "coverage": "nyc npm run test",
    "changelog": "conventional-changelog -p angular -i CHANGELOG.md -s"
  },
  "bin": {
    "install-ns-webpack": "./bin/install-ns-webpack",
    "remove-ns-webpack": "./bin/remove-ns-webpack",
    "update-ns-webpack": "./bin/update-ns-webpack",
    "ns-bundle": "./bin/ns-bundle",
    "ns-verify-bundle": "./bin/ns-verify-bundle",
    "generate-android-snapshot": "./bin/generate-android-snapshot"
  },
  "dependencies": {
    "@angular-devkit/core": "~10.0.0",
    "@nativescript/hook": "~2.0.0",
    "clean-webpack-plugin": "~3.0.0",
    "copy-webpack-plugin": "4.6.0",
    "css": "~3.0.0",
    "css-loader": "~4.2.0",
    "escape-string-regexp": "~4.0.0",
    "fork-ts-checker-webpack-plugin": "~5.0.0",
    "global-modules-path": "~2.3.0",
    "loader-utils": "~2.0.0",
    "minimatch": "~3.0.4",
    "nativescript-worker-loader": "~0.12.0",
    "properties-reader": "~2.0.0",
    "proxy-lib": "0.4.0",
    "raw-loader": "~4.0.0",
    "resolve-url-loader": "~3.1.0",
    "sass-loader": "~9.0.0",
    "sax": "^1.2.4",
    "schema-utils": "~2.7.0",
    "semver": "^7.3.0",
    "shelljs": "~0.8.4",
    "tapable": "~1.1.3",
    "terser": "~5.0.0",
    "terser-webpack-plugin": "~3.0.6",
    "ts-loader": "^8.0.2",
    "webpack": "~4.44.1",
    "webpack-bundle-analyzer": "~3.8.0",
    "webpack-cli": "~3.3.12",
    "webpack-sources": "~1.4.3"
  },
  "devDependencies": {
    "@angular/compiler": "~10.0.0",
    "@angular/compiler-cli": "~10.0.0",
    "@istanbuljs/nyc-config-typescript": "^1.0.0",
    "@ngtools/webpack": "~10.0.0",
    "@types/css": "~0.0.31",
    "@types/jasmine": "3.6.6",
    "@types/loader-utils": "^2.0.0",
    "@types/node": "~14.0.0",
    "@types/proxyquire": "~1.3.28",
    "@types/sax": "^1.2.0",
    "@types/semver": "^7.3.0",
    "@types/webpack": "^4.41.21",
    "conventional-changelog-cli": "~2.0.34",
    "jasmine": "3.6.4",
    "jasmine-spec-reporter": "6.0.0",
    "nyc": "^15.1.0",
    "proxyquire": "~2.1.0",
    "source-map-support": "^0.5.13",
    "typescript": "~4.0.0"
  }
}<|MERGE_RESOLUTION|>--- conflicted
+++ resolved
@@ -32,11 +32,7 @@
     "npm_alias":"npm"
   },
   "scripts": {
-<<<<<<< HEAD
-    "clean": "npx rimraf -- node_modules package-lock.json && $npm_package_config_npm_alias i --ignore-scripts",
-=======
-    "clean": "npx rimraf -- node_modules package-lock.json && npm i --ignore-scripts --legacy-peer-deps",
->>>>>>> cbdff1f1
+    "clean": "npx rimraf -- node_modules package-lock.json && $npm_package_config_npm_alias i --ignore-scripts --legacy-peer-deps",
     "tsc": "tsc",
     "postinstall": "node postinstall.js",
     "preuninstall": "node preuninstall.js",

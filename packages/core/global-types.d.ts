<<<<<<< HEAD
declare let global: NodeJS.Global & typeof globalThis;
=======
/* eslint-disable no-var */
declare var global: NodeJS.Global & typeof globalThis;
>>>>>>> 6851c5c4

interface ModuleResolver {
	/**
	 * A function used to resolve the exports for a module.
	 * @param uri The name of the module to be resolved.
	 */
	(uri: string): any;
}

/**
 * An extended JavaScript Error which will have the nativeError property initialized in case the error is caused by executing platform-specific code.
 */
declare interface NativeScriptError extends Error {
	/**
	 * Represents the native error object.
	 */
	nativeError: any;
}

//Augment the NodeJS global type with our own extensions
declare namespace NodeJS {
	interface Global {
		NativeScriptHasInitGlobal?: boolean;
		NativeScriptGlobals?: {
			/**
			 * Global framework event handling
			 */
			events: {
				on(eventNames: string, callback: (data: any) => void, thisArg?: any);
				on(event: 'propertyChange', callback: (data: any) => void, thisArg?: any);
				off(eventNames: string, callback?: any, thisArg?: any);
				addEventListener(eventNames: string, callback: (data: any) => void, thisArg?: any);
				removeEventListener(eventNames: string, callback?: any, thisArg?: any);
				set(name: string, value: any): void;
				setProperty(name: string, value: any): void;
				get(name: string): any;
				notify<T>(data: any): void;
				notifyPropertyChange(propertyName: string, value: any, oldValue?: any): void;
				hasListeners(eventName: string): boolean;
			};
			launched: boolean;
			// used by various classes to setup callbacks to wire up global app event handling when the app instance is ready
			appEventWiring: Array<any>;
			// determines if the app instance is ready upon bootstrap
			appInstanceReady: boolean;

			/**
			 * Ability for classes to initialize app event handling early even before the app instance is ready during boot cycle avoiding boot race conditions
			 * @param callback wire up any global event handling inside the callback
			 */
			addEventWiring(callback: () => void): void;
		};
		android?: any;
		require(id: string): any;

		moduleMerge(sourceExports: any, destExports: any): void;

		registerModule(name: string, loader: (name: string) => any): void;
		/**
		 * Register all modules from a webpack context.
		 * The context is one created using the following webpack utility:
		 * https://webpack.js.org/guides/dependency-management/#requirecontext
		 *
		 * The extension map is optional, modules in the webpack context will have their original file extension (e.g. may be ".ts" or ".scss" etc.),
		 * while the built-in module builders in {N} will look for ".js", ".css" or ".xml" files. Adding a map such as:
		 * ```
		 * { ".ts": ".js" }
		 * ```
		 * Will resolve lookups for .js to the .ts file.
		 * By default scss and ts files are mapped.
		 */
		registerWebpackModules(context: { keys(): string[]; (key: string): any }, extensionMap?: { [originalFileExtension: string]: string });

		/**
		 * The NativeScript XML builder, style-scope, application modules use various resources such as:
		 * app.css, page.xml files and modules during the application life-cycle.
		 * The moduleResolvers can be used to provide additional mechanisms to locate such resources.
		 * For example:
		 * ```
		 * global.moduleResolvers.unshift(uri => uri === "main-page" ? require("main-page") : null);
		 * ```
		 * More advanced scenarios will allow for specific bundlers to integrate their module resolving mechanisms.
		 * When adding resolvers at the start of the array, avoid throwing and return null instead so subsequent resolvers may try to resolve the resource.
		 * By default the only member of the array is global.require, as last resort - if it fails to find a module it will throw.
		 */
		readonly moduleResolvers: ModuleResolver[];

		/**
		 *
		 * @param name Name of the module to be loaded
		 * @param loadForUI Is this UI module is being loaded for UI from @nativescript/core/ui/builder.
		 * Xml, css/scss and js/ts modules for pages and custom-components should load with loadForUI=true.
		 * Passing "true" will enable the HMR mechanics this module. Default value is false.
		 */
		loadModule(name: string, loadForUI?: boolean): any;

		/**
		 * Checks if the module has been registered with `registerModule` or in `registerWebpackModules`
		 * @param name Name of the module
		 */
		moduleExists(name: string): boolean;

		getRegisteredModules(): string[];

		_unregisterModule(name: string): void;

		_isModuleLoadedForUI(moduleName: string): boolean;

		onGlobalLayoutListener: any;
		zonedCallback(callback: Function): Function;
		Reflect?: any;
		Deprecated(target: Object, key?: string | symbol, descriptor?: any): any;
		Experimental(target: Object, key?: string | symbol, descriptor?: any): any;

		__native?: any;
		__inspector?: any;
		__extends: any;
		__onLiveSync: (context?: { type: string; path: string }) => void;
		__onLiveSyncCore: (context?: { type: string; path: string }) => void;
		__onUncaughtError: (error: NativeScriptError) => void;
		__onDiscardedError: (error: NativeScriptError) => void;
		__snapshot?: boolean;
		TNS_WEBPACK?: boolean;
		isIOS?: boolean;
		isAndroid?: boolean;
		autoRegisterUIModules?: boolean;
		__requireOverride?: (name: string, dir: string) => any;
	}
}

declare function setTimeout(callback: (...args: any[]) => void, ms: number, ...args: any[]): number;
declare function clearTimeout(timeoutId: number): void;
declare function setInterval(callback: (...args: any[]) => void, ms: number, ...args: any[]): number;
declare function clearInterval(intervalId: number): void;

declare type ModuleType = 'markup' | 'script' | 'style';

/**
 * Define a module context for Hot Module Replacement.
 */
interface ModuleContext {
	/**
	 * The type of the module for replacement.
	 */
	type: ModuleType;

	/**
	 * The path of the module for replacement.
	 */
	path: string;
}

// Define a minimal subset of NodeRequire and NodeModule so user apps can compile without
// installing @types/node

interface NodeRequire {
	(id: string): any;
}

interface NodeModule {
	exports: any;
	id: string;
	filename: string;
}

declare enum RequestContext {
	'audio',
	'beacon',
	'cspreport',
	'download',
	'embed',
	'eventsource',
	'favicon',
	'fetch',
	'font',
	'form',
	'frame',
	'hyperlink',
	'iframe',
	'image',
	'imageset',
	'import',
	'internal',
	'location',
	'manifest',
	'object',
	'ping',
	'plugin',
	'prefetch',
	'script',
	'serviceworker',
	'sharedworker',
	'subresource',
	'style',
	'track',
	'video',
	'worker',
	'xmlhttprequest',
	'xslt',
}

// Extend the lib.dom.d.ts Body interface with `formData`
// interface Body {
//   formData(): Promise<FormData>;
// }

declare type HeaderInit = Headers | Array<string>;

declare function fetch(url: string, init?: RequestInit): Promise<Response>;

// declare var console: Console;
declare let require: NodeRequire;

// Extend NodeRequire with the webpack's require context extension.
interface RequireContext {
	keys(): string[];
	(id: string): any;
	<T>(id: string): T;
	resolve(id: string): string;
}

interface NodeRequire {
	context(path: string, deep?: boolean, filter?: RegExp): RequireContext;
}

declare let __dirname: string;
declare let __filename: string;

declare let module: NodeModule;
// Same as module.exports
declare let exports: any;

// Global functions
declare function Deprecated(target: Object, key?: string | symbol, value?: any): void;
declare function Experimental(target: Object, key?: string | symbol, value?: any): void;

declare interface NativeClassOptions {
	nativeClassName?: string; // for @JavaProxy and
	protocols?: any[];
	interfaces?: any[];
}

/**
 * Decorates class that extends a native class(iOS or Android)
 */
declare function NativeClass<T extends { new (...args: any[]): {} }>(constructor: T);
declare function NativeClass<T extends { new (...args: any[]): {} }>(options?: NativeClassOptions);

/**
 * Decorates class that implements native Java interfaces.
 * @param interfaces Implemented interfaces.
 */
declare function Interfaces(...interfaces): ClassDecorator;

/**
 * Important: Not applicable to Objective-C classes (iOS platform)
 * Decorates class that extends native Java class
 * @param interfaces An array of fully-classified Java interface names that the class must implement.
 */
declare function Interfaces(interfaces: any[]): ClassDecorator;

/**
 * Decorates class that extends native Java class
 * @param nativeClassName The name of the newly generated class. Must be unique in the application.
 */
declare function JavaProxy(nativeClassName: string): ClassDecorator;

/**
 * Important: Not applicable to Java classes (Android platform)
 * Decorates a class that implements native Objective-C protocols.
 * @param protocols An array of fully-classified Objective-C protocol names that the class must implement.
 */
declare function ObjCClass(...protocols: any[]): ClassDecorator;

/**
 * Important: Not applicable to Java methods (Android platform)
 * Decorates method that it is exposed in Objective-C.
 * The JS name of the method will be used as the name of the native method
 * and the return type will be set to `interop.types.void`
 */
declare function ObjCMethod(): MethodDecorator;

/**
 * Important: Not applicable to Java methods (Android platform)
 * Decorates method that it is exposed in Objective-C.
 * @param name The name of the method to be exposed.
 * The native return type will be set to `interop.types.void`.
 */
declare function ObjCMethod(name: string): MethodDecorator;

/**
 * Important: Not applicable to Java methods (Android platform)
 * Decorates a method to be exposed in Objective-C.
 * The JS name of the method will be used for the name of the native method.
 * @param returnType The native type of the result.
 */
declare function ObjCMethod(returnType: any): MethodDecorator;

/**
 * Important: Not applicable to Java methods (Android platform)
 * Decorates a method to be exposed in Objective-C.
 * @param name The name of the method to be exposed. Can be different than the JS function name
 * and can follow Objective-C colon syntax (for example `tableView:cellForRowAtIndexPath:`).
 * @param returnType The native type of the result.
 */
declare function ObjCMethod(name: string, returnType: any): MethodDecorator;

/**
 * Important: Not applicable to Java classes or methods (Android platform)
 * This is a shorthand decorator that can be used to decorate either a method or a class
 * to be exposed to Objective-C.
 * @param params Parameters to send to the ObjCClass or ObjCMethod decorators.
 */
declare function ObjC(...params: any[]): ClassDecorator & MethodDecorator;

/**
 * Important: Not applicable to Java method parameters (Android platform)
 * Decorates a parameter in an Objective-C exposed method with its native type.
 * @param type The native type for the parameter.
 */
declare function ObjCParam(type: any): ParameterDecorator;

declare function Log(data: any): void;
declare function log(data: any): void;
declare function fail(data: any): void;

/**
 * Calls a function after a specified delay.
 * @param callback The function to be called.
 * @param milliseconds The time to wait before the function is called. Defaults to 0.
 */
// declare function setTimeout(callback: Function, milliseconds?: number): number;

/**
 * Clears the delay set by a call to the setTimeout function.
 * @param id The identifier returned by the previously called setTimeout() method.
 */
// declare function clearTimeout(id: number): void;

/**
 * Calls a function repeatedly with a delay between each call.
 * @param callback The function to be called.
 * @param milliseconds The delay between each function call.
 */
// declare function setInterval(callback: Function, milliseconds?: number): number;

/**
 * Clears repeated function which was set up by calling setInterval().
 * @param id The identifier returned by the setInterval() method.
 */
// declare function clearInterval(id: number): void;

declare function zonedCallback(callback: Function): Function;

declare class WeakRef<T> {
	constructor(obj: T);
	get(): T;
	clear(): void;
}<|MERGE_RESOLUTION|>--- conflicted
+++ resolved
@@ -1,9 +1,5 @@
-<<<<<<< HEAD
-declare let global: NodeJS.Global & typeof globalThis;
-=======
 /* eslint-disable no-var */
 declare var global: NodeJS.Global & typeof globalThis;
->>>>>>> 6851c5c4
 
 interface ModuleResolver {
 	/**

// TODO: Delete `nativescript-core/xml/xml.js` from source control after
// https://github.com/NativeScript/nativescript-dev-webpack/issues/932

import * as definition from '.';
<<<<<<< HEAD
const easysax = require('../js-libs/easysax');
=======
>>>>>>> 4bd65184
import { EasySAXParser } from '../js-libs/easysax';

/**
 * Defines a position within string, in line and column form.
 */
export interface Position {
	/**
	 * The line number. The first line is at index 1.
	 */
	line: number;

	/**
	 * The column number. The first character is at index 1.
	 */
	column: number;
}

export class ParserEventType implements definition.ParserEventType {
	static StartElement = 'StartElement';
	static EndElement = 'EndElement';
	static Text = 'Text';
	static CDATA = 'CDATA';
	static Comment = 'Comment';
}

export class ParserEvent implements definition.ParserEvent {
	private _eventType: string;
	private _position: Position;
	private _prefix: string;
	private _namespace: string;
	private _elementName: string;
	private _attributes: Object;
	private _data: string;

	constructor(eventType: string, position: Position, prefix?: string, namespace?: string, elementName?: string, attributes?: Object, data?: string) {
		this._eventType = eventType;
		this._position = position;
		this._prefix = prefix;
		this._namespace = namespace;
		this._elementName = elementName;
		this._attributes = attributes;
		this._data = data;
	}

	public toString(): string {
		return JSON.stringify({
			eventType: this.eventType,
			position: this.position,
			prefix: this.prefix,
			namespace: this.namespace,
			elementName: this.elementName,
			attributes: this.attributes,
			data: this.data,
		});
	}

	public get eventType(): string {
		return this._eventType;
	}

	public get position(): Position {
		return this._position;
	}

	public get prefix(): string {
		return this._prefix;
	}

	public get namespace(): string {
		return this._namespace;
	}

	public get elementName(): string {
		return this._elementName;
	}

	public get attributes(): Object {
		return this._attributes;
	}

	public get data(): string {
		return this._data;
	}
}

let _ampCodes;
const _entitySearchRegEx = /&#(\d+);|&#x([0123456789abcdef]+);|&(\w+);/gi;

function _generateAmpMap(): any {
	const objCodes = {
		Tab: 9,
		NewLine: 10,
		excl: 33,
		quot: 34,
		QUOT: 34,
		num: 35,
		dollar: 36,
		percent: 37,
		amp: 38,
		AMP: 38,
		apos: 39,
		lpar: 40,
		rpar: 41,
		ast: 42,
		midast: 42,
		plus: 43,
		comma: 44,
		period: 46,
		sol: 47,
		colon: 58,
		semi: 59,
		lt: 60,
		LT: 60,
		equals: 61,
		gt: 62,
		GT: 62,
		quest: 63,
		commat: 64,
		lsqb: 91,
		lbrack: 91,
		bsol: 92,
		rsqb: 92,
		rbrack: 92,
		Hat: 94,
		lowbar: 95,
		grave: 96,
		DiacriticalGrave: 96,
		lcub: 123,
		lbrace: 123,
		verbar: 124,
		vert: 124,
		VerticalLine: 124,
		rcub: 125,
		rbrace: 125,
		nbsp: 160,
		iexcl: 161,
		cent: 162,
		pound: 163,
		curren: 164,
		yen: 165,
		brvbar: 166,
		brkbar: 166,
		sect: 167,
		uml: 168,
		copy: 169,
		ordf: 170,
		laquo: 171,
		not: 172,
		shy: 173,
		reg: 174,
		macr: 175,
		hibar: 175,
		deg: 176,
		plusmn: 177,
		sup2: 178,
		sup3: 179,
		acute: 180,
		micro: 181,
		para: 182,
		middot: 183,
		cedil: 184,
		sup1: 185,
		ordm: 186,
		raquo: 187,
		frac14: 188,
		frac12: 189,
		frac34: 190,
		iquest: 191,
		Agrave: 192,
		Aacute: 193,
		Acirc: 194,
		Atilde: 195,
		Auml: 196,
		Aring: 197,
		AElig: 198,
		Ccedil: 199,
		Egrave: 200,
		Eacute: 201,
		Ecirc: 202,
		Euml: 203,
		Igrave: 204,
		Iacute: 205,
		Icirc: 206,
		Iuml: 207,
		ETH: 208,
		Dstrok: 208,
		Ntilde: 209,
		Ograve: 210,
		Oacute: 211,
		Ocirc: 212,
		Otilde: 213,
		Ouml: 214,
		times: 215,
		Oslash: 216,
		Ugrave: 217,
		Uacute: 218,
		Ucirc: 219,
		Uuml: 220,
		Yacute: 221,
		THORN: 222,
		szlig: 223,
		agrave: 224,
		aacute: 225,
		acirc: 226,
		atilde: 227,
		auml: 228,
		aring: 229,
		aelig: 230,
		ccedil: 231,
		egrave: 232,
		eacute: 233,
		ecirc: 234,
		euml: 235,
		igrave: 236,
		iacute: 237,
		icirc: 238,
		iuml: 239,
		eth: 240,
		ntilde: 241,
		ograve: 242,
		oacute: 243,
		ocirc: 244,
		otilde: 245,
		ouml: 246,
		divide: 247,
		oslash: 248,
		ugrave: 249,
		uacute: 250,
		ucirc: 251,
		uuml: 252,
		yacute: 253,
		thorn: 254,
		yuml: 255,
		fnof: 402,
		imped: 437,
		gacute: 501,
		jmath: 567,
		circ: 710,
		caron: 711,
		Hacek: 711,
		breve: 728,
		Breve: 728,
		dot: 729,
		DiacriticalDot: 729,
		ring: 730,
		ogon: 731,
		tilde: 732,
		DiacriticalTilde: 732,
		dblac: 733,
		DiacriticalDoubleAcute: 733,
		DownBreve: 785,
		UnderBar: 818,
		Alpha: 913,
		Beta: 914,
		Gamma: 915,
		Delta: 916,
		Epsilon: 917,
		Zeta: 918,
		Eta: 919,
		Theta: 920,
		Iota: 921,
		Kappa: 922,
		Lambda: 923,
		Mu: 924,
		Nu: 925,
		Xi: 926,
		Omicron: 927,
		Pi: 928,
		Rho: 929 /* 930 is not real */,
		Sigma: 931,
		Tau: 932,
		Upsilon: 933,
		Phi: 934,
		Chi: 935,
		Psi: 936,
		Omega: 937,
		alpha: 945,
		beta: 946,
		gamma: 947,
		delta: 948,
		epsilon: 949,
		epsiv: 949,
		varepsilon: 949,
		zeta: 950,
		eta: 951,
		theta: 952,
		iota: 953,
		kappa: 954,
		lambda: 955,
		mu: 956,
		nu: 957,
		xi: 958,
		omicron: 959,
		pi: 960,
		rho: 961,
		sigmaf: 962,
		sigmav: 962,
		varsigma: 962,
		sigma: 963,
		tau: 964,
		upsilon: 965,
		phi: 966,
		chi: 967,
		psi: 968,
		omega: 969,
		thetav: 977,
		vartheta: 977,
		thetasym: 977,
		Upsi: 978,
		upsih: 978,
		straightphi: 981,
		piv: 982,
		varpi: 982,
		Gammad: 988,
		gammad: 989,
		digamma: 989,
		kappav: 1008,
		varkappa: 1008,
		rhov: 1009,
		varrho: 1009,
		epsi: 1013,
		straightepsilon: 1013,
		bepsi: 1014,
		backepsilon: 1014,
		/* Skipped Codes 1015 - 1119 */ euro: 8364,
		trade: 8482,
		TRADE: 8482,
		forall: 8704,
		part: 8706,
		larr: 8592,
		rarr: 8593,
		hyphen: 8208,
		dash: 8208,
		ndash: 8211,
		mdash: 8212,
		horbar: 8213,
		Vert: 8214,
		Verbar: 8214,
		lsquo: 8216,
		OpenCurlyQuote: 8216,
		rsquo: 8217,
		rsquor: 8217,
		CloseCurlyQuote: 8217,
		lsquor: 8218,
		sbquo: 8218,
		ldquo: 8220,
		OpenCurlyDoubleQuote: 8220,
		rdquo: 8221,
		rdquor: 8221,
		CloseCurlyDoubleQuote: 8221,
		ldquor: 8222,
		bdquo: 8222,
		dagger: 8224,
		Dagger: 8225,
		ddagger: 8225,
		bull: 8226,
		bullet: 8226,
		nldr: 8229,
		hellip: 8230,
		mldr: 8230,
		hybull: 8259,
		tdot: 8411,
		TripleDot: 8411,
		DotDot: 8412,
		star: 9734,
		phone: 9742,
		spades: 9824,
		clubs: 9827,
		hearts: 9829,
		diams: 9830,
		female: 9792,
		male: 9794,
		check: 10003,
		checkmark: 10003,
		cross: 10007,
		VerticalSeparator: 10072,
		EmptySmallSquare: 9723,
		FilledSmallSquare: 9724,
		starf: 9733,
		bigstar: 9733,
		square: 9633,
		squ: 9633,
		Square: 9633,
	};
	const ampCodes = new Map();
	for (const key in objCodes) {
		if (objCodes.hasOwnProperty(key)) {
			ampCodes.set(key, objCodes[key]);
		}
	}

	return ampCodes;
}

// android-specific implementation, which pre-populates the map to get it saved into the heap blob
if ((<any>global).__snapshot) {
	_ampCodes = _generateAmpMap();
}

function _HandleAmpEntities(found: string, decimalValue: string, hexValue: string, wordValue: string): string {
	if (wordValue) {
		if (!_ampCodes) {
			_ampCodes = _generateAmpMap();
		}
		const res = _ampCodes.get(wordValue);
		if (res) {
			return String.fromCodePoint(res);
		}

		// Invalid word; so we just return it
		return found;
	}
	if (decimalValue) {
		return String.fromCodePoint(parseInt(decimalValue, 10));
	}

	return String.fromCodePoint(parseInt(hexValue, 16));
}

export class XmlParser implements definition.XmlParser {
	//TODO: Add option to configure whether the parser should report ignorable whitespace, i.e. document formatting whitespace.
	private _parser: EasySAXParser;

	private _processNamespaces: boolean;
	private _namespaceStack: Array<any>;

	constructor(onEvent: (event: definition.ParserEvent) => void, onError?: (error: Error, position: Position) => void, processNamespaces?: boolean) {
		this._processNamespaces = processNamespaces;
		this._parser = new EasySAXParser();

		const that = this;
		this._parser.on('startNode', function (elem, attr, uq, tagend, str, pos) {
			let attributes = attr();

			if (attributes === true) {
				//HACK: For some reason easysax returns the true literal when an element has no attributes.
				attributes = undefined;
			}

			if (attributes) {
				for (const key in attributes) {
					if (attributes.hasOwnProperty(key)) {
						// Convert entities such as &gt; to >
						attributes[key] = XmlParser._dereferenceEntities(attributes[key]);
					}
				}
			}

			let prefix = undefined;
			let namespace = undefined;
			let name = elem;

			if (that._processNamespaces) {
				const stackEntry = XmlParser._getNamespacesStackEntry(attributes);
				that._namespaceStack.push(stackEntry);

				const resolved = that._resolveNamespace(name);
				prefix = resolved.prefix;
				namespace = resolved.namespace;
				name = resolved.name;
			}

			onEvent(new ParserEvent(ParserEventType.StartElement, pos(), prefix, namespace, name, attributes, undefined));
		});

		this._parser.on('textNode', function (text, uq, pos) {
			const data = uq(XmlParser._dereferenceEntities(text)); // Decode entity references such as &lt; and &gt;
			onEvent(new ParserEvent(ParserEventType.Text, pos(), undefined, undefined, undefined, undefined, data));
		});

		this._parser.on('endNode', function (elem, uq, tagstart, str, pos) {
			let prefix = undefined;
			let namespace = undefined;
			let name = elem;

			if (that._processNamespaces) {
				const resolved = that._resolveNamespace(name);
				prefix = resolved.prefix;
				namespace = resolved.namespace;
				name = resolved.name;
			}

			onEvent(new ParserEvent(ParserEventType.EndElement, pos(), prefix, namespace, name, undefined, undefined));

			if (that._processNamespaces) {
				that._namespaceStack.pop();
			}
		});

		this._parser.on('cdata', function (data, res, pos) {
			onEvent(new ParserEvent(ParserEventType.CDATA, pos(), undefined, undefined, undefined, undefined, data));
		});

		this._parser.on('comment', function (text, uq, pos) {
			onEvent(new ParserEvent(ParserEventType.Comment, pos(), undefined, undefined, undefined, undefined, text));
		});

		if (onError) {
			this._parser.on('error', function (msg, pos) {
				onError(new Error(msg), pos());
			});
		}
	}

	public get angularSyntax(): boolean {
		return this._parser.angularSyntax;
	}

	public set angularSyntax(value: boolean) {
		this._parser.angularSyntax = value;
	}

	public parse(xmlString: string): void {
		if (this._processNamespaces) {
			this._namespaceStack = [];
		}

		this._parser.parse(xmlString);
	}

	private static _getNamespacesStackEntry(attributes: any): any {
		const stackEntry = {};

		if (!attributes) {
			return stackEntry;
		}

		let attributeName;
		let namespacePrefix;
		for (const key in attributes) {
			if (!attributes.hasOwnProperty(key)) {
				continue;
			}

			attributeName = <string>key;
			if (attributeName.indexOf('xmlns') !== 0) {
				// This is a normal attribute, so go on.
				continue;
			}

			namespacePrefix = '';
			if (attributeName.indexOf(':') !== -1) {
				namespacePrefix = attributeName.split(':')[1];
			}

			stackEntry[namespacePrefix] = attributes[key];
		}

		return stackEntry;
	}

	private _resolveNamespace(fullName: string): { prefix: string; namespace: string; name: string } {
		const result: { prefix: string; namespace: string; name: string } = {
			prefix: undefined,
			namespace: undefined,
			name: undefined,
		};
		result.prefix = '';
		if (fullName.indexOf(':') !== -1) {
			const split = fullName.split(':');
			result.prefix = split[0];
			result.name = split[1];
		} else {
			result.name = fullName;
		}

		let stackEntry;
		for (let i = this._namespaceStack.length - 1; i >= 0; i--) {
			stackEntry = this._namespaceStack[i];

			for (const key in stackEntry) {
				if (!stackEntry.hasOwnProperty(key)) {
					continue;
				}

				if (result.prefix === key) {
					result.namespace = stackEntry[key];

					return result;
				}
			}
		}

		return result;
	}

	private static _dereferenceEntities(s: string): string {
		s = String(s);
		if (s.length > 3 && s.indexOf('&') !== -1) {
			s = s.replace(_entitySearchRegEx, _HandleAmpEntities);
		}

		return s;
	}
}<|MERGE_RESOLUTION|>--- conflicted
+++ resolved
@@ -2,10 +2,6 @@
 // https://github.com/NativeScript/nativescript-dev-webpack/issues/932
 
 import * as definition from '.';
-<<<<<<< HEAD
-const easysax = require('../js-libs/easysax');
-=======
->>>>>>> 4bd65184
 import { EasySAXParser } from '../js-libs/easysax';
 
 /**

import { Transition } from '.';
import { Screen } from '../../platform';
import lazy from '../../utils/lazy';

const screenWidth = lazy(() => Screen.mainScreen.widthPixels);
const screenHeight = lazy(() => Screen.mainScreen.heightPixels);

export class SlideTransition extends Transition {
	private _direction: string;

	constructor(direction: string, duration: number, curve: any) {
		super(duration, curve);
		this._direction = direction;
	}

	public createAndroidAnimator(transitionType: string): android.animation.Animator {
		const translationValues = Array.create('float', 2);
		switch (this._direction) {
			case 'left':
				switch (transitionType) {
					case Transition.AndroidTransitionType.enter:
						translationValues[0] = screenWidth();
						translationValues[1] = 0;
						break;
					case Transition.AndroidTransitionType.exit:
						translationValues[0] = 0;
						translationValues[1] = -screenWidth();
						break;
					case Transition.AndroidTransitionType.popEnter:
						translationValues[0] = -screenWidth();
						translationValues[1] = 0;
						break;
					case Transition.AndroidTransitionType.popExit:
						translationValues[0] = 0;
						translationValues[1] = screenWidth();
						break;
				}
				break;
			case 'right':
				switch (transitionType) {
					case Transition.AndroidTransitionType.enter:
						translationValues[0] = -screenWidth();
						translationValues[1] = 0;
						break;
					case Transition.AndroidTransitionType.exit:
						translationValues[0] = 0;
						translationValues[1] = screenWidth();
						break;
					case Transition.AndroidTransitionType.popEnter:
						translationValues[0] = screenWidth();
						translationValues[1] = 0;
						break;
					case Transition.AndroidTransitionType.popExit:
						translationValues[0] = 0;
						translationValues[1] = -screenWidth();
						break;
				}
				break;
			case 'top':
				switch (transitionType) {
					case Transition.AndroidTransitionType.enter:
						translationValues[0] = screenHeight();
						translationValues[1] = 0;
						break;
					case Transition.AndroidTransitionType.exit:
						translationValues[0] = 0;
						translationValues[1] = -screenHeight();
						break;
					case Transition.AndroidTransitionType.popEnter:
						translationValues[0] = -screenHeight();
						translationValues[1] = 0;
						break;
					case Transition.AndroidTransitionType.popExit:
						translationValues[0] = 0;
						translationValues[1] = screenHeight();
						break;
				}
				break;
			case 'bottom':
				switch (transitionType) {
					case Transition.AndroidTransitionType.enter:
						translationValues[0] = -screenHeight();
						translationValues[1] = 0;
						break;
					case Transition.AndroidTransitionType.exit:
						translationValues[0] = 0;
						translationValues[1] = screenHeight();
						break;
					case Transition.AndroidTransitionType.popEnter:
						translationValues[0] = screenHeight();
						translationValues[1] = 0;
						break;
					case Transition.AndroidTransitionType.popExit:
						translationValues[0] = 0;
						translationValues[1] = -screenHeight();
						break;
				}
				break;
		}

		let prop;

		if (this._direction === 'left' || this._direction === 'right') {
			prop = 'translationX';
		} else {
			prop = 'translationY';
		}

		const animator = android.animation.ObjectAnimator.ofFloat(null, prop, translationValues);
		const duration = this.getDuration();
		if (duration !== undefined) {
			animator.setDuration(duration);
		}
		animator.setInterpolator(this.getCurve());
<<<<<<< HEAD

=======
>>>>>>> 36df2b97
		const animatorSet = new android.animation.AnimatorSet();
		animatorSet.play(animator);
		return animatorSet;
	}

	public toString(): string {
		return `${super.toString()} ${this._direction}`;
	}
}<|MERGE_RESOLUTION|>--- conflicted
+++ resolved
@@ -112,10 +112,6 @@
 			animator.setDuration(duration);
 		}
 		animator.setInterpolator(this.getCurve());
-<<<<<<< HEAD
-
-=======
->>>>>>> 36df2b97
 		const animatorSet = new android.animation.AnimatorSet();
 		animatorSet.play(animator);
 		return animatorSet;

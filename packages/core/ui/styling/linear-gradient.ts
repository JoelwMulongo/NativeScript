--- conflicted
+++ resolved
@@ -1,11 +1,6 @@
 import { CoreTypes } from '../../core-types';
 import { Color } from '../../color';
-<<<<<<< HEAD
-import { LinearGradient as CSSLinearGradient } from '../../css/parser';
-=======
-import { ColorStop } from './gradient';
 import type { LinearGradient as CSSLinearGradient } from '../../css/parser';
->>>>>>> d3674de8
 
 export interface ColorStop {
 	color: Color;

import { Keyframes } from '../animation/keyframe-animation';
import { ViewBase } from '../core/view-base';
import { View } from '../core/view';
import { unsetValue, _evaluateCssVariableExpression, _evaluateCssCalcExpression, isCssVariable, isCssVariableExpression, isCssCalcExpression } from '../core/properties';
import { SyntaxTree, Keyframes as KeyframesDefinition, parse as parseCss, Node as CssNode } from '../../css';
import { CSS3Parser, CSSNativeScript } from '../../css/parser';
import { cssTreeParse } from '../../css/css-tree-parser';

import { RuleSet, SelectorsMap, SelectorCore, SelectorsMatch, ChangeMap, fromAstNodes, Node } from './css-selector';
import { Trace } from '../../trace';
import { File, knownFolders, path } from '../../file-system';
import * as application from '../../application';
import { profile } from '../../profiling';

import * as kam from '../animation/keyframe-animation';
let keyframeAnimationModule: typeof kam;
function ensureKeyframeAnimationModule() {
	if (!keyframeAnimationModule) {
		keyframeAnimationModule = require('../animation/keyframe-animation');
	}
}

import * as capm from './css-animation-parser';
import { sanitizeModuleName } from '../builder/module-name-sanitizer';
import { resolveModuleName } from '../../module-name-resolver';

let cssAnimationParserModule: typeof capm;
function ensureCssAnimationParserModule() {
	if (!cssAnimationParserModule) {
		cssAnimationParserModule = require('./css-animation-parser');
	}
}

let parser: 'rework' | 'nativescript' | 'css-tree' = 'css-tree';
try {
	const appConfig = require('~/package.json');
	if (appConfig) {
		if (appConfig.cssParser === 'rework') {
			parser = 'rework';
		} else if (appConfig.cssParser === 'nativescript') {
			parser = 'nativescript';
		}
	}
} catch (e) {
	//
}

/**
 * Evaluate css-variable and css-calc expressions
 */
function evaluateCssExpressions(view: ViewBase, property: string, value: string) {
	const newValue = _evaluateCssVariableExpression(view, property, value);
	if (newValue === 'unset') {
		return unsetValue;
	}

	value = newValue;

	try {
		value = _evaluateCssCalcExpression(value);
	} catch (e) {
		Trace.write(`Failed to evaluate css-calc for property [${property}] for expression [${value}] to ${view}. ${e.stack}`, Trace.categories.Error, Trace.messageType.error);

		return unsetValue;
	}

	return value;
}

export function mergeCssSelectors(): void {
	applicationCssSelectors = applicationSelectors.slice();
	applicationCssSelectors.push(...applicationAdditionalSelectors);
	applicationCssSelectorVersion++;
}

let applicationCssSelectors: RuleSet[] = [];
let applicationCssSelectorVersion = 0;
let applicationSelectors: RuleSet[] = [];
let tagToScopeTag: Map<string | number, string> = new Map();
let currentScopeTag: string = null;
const applicationAdditionalSelectors: RuleSet[] = [];
const applicationKeyframes: any = {};
const animationsSymbol = Symbol('animations');
const pattern = /('|")(.*?)\1/;

class CSSSource {
	private _selectors: RuleSet[] = [];

	private constructor(private _ast: SyntaxTree, private _url: string, private _file: string, private _keyframes: KeyframesMap, private _source: string) {
		this.parse();
	}

	public static fromDetect(cssOrAst: any, keyframes: KeyframesMap, fileName?: string): CSSSource {
		if (typeof cssOrAst === 'string') {
			// raw-loader
			return CSSSource.fromSource(cssOrAst, keyframes, fileName);
		} else if (typeof cssOrAst === 'object' && cssOrAst.type === 'stylesheet' && cssOrAst.stylesheet && cssOrAst.stylesheet.rules) {
			// css-loader
			return CSSSource.fromAST(cssOrAst, keyframes, fileName);
		} else {
			// css2json-loader
			return CSSSource.fromSource(cssOrAst.toString(), keyframes, fileName);
		}
	}

	public static fromURI(uri: string, keyframes: KeyframesMap): CSSSource {
		// webpack modules require all file paths to be relative to /app folder
		const appRelativeUri = CSSSource.pathRelativeToApp(uri);
		const sanitizedModuleName = sanitizeModuleName(appRelativeUri);
		const resolvedModuleName = resolveModuleName(sanitizedModuleName, 'css');

		try {
			const cssOrAst = global.loadModule(resolvedModuleName, true);
			if (cssOrAst) {
				return CSSSource.fromDetect(cssOrAst, keyframes, resolvedModuleName);
			}
		} catch (e) {
			if (Trace.isEnabled()) {
				Trace.write(`Could not load CSS from ${uri}: ${e}`, Trace.categories.Error, Trace.messageType.warn);
			}
		}

		return CSSSource.fromFile(appRelativeUri, keyframes);
	}

	private static pathRelativeToApp(uri: string): string {
		if (!uri.startsWith('/')) {
			return uri;
		}

		const appPath = knownFolders.currentApp().path;
		if (!uri.startsWith(appPath)) {
			Trace.write(`${uri} does not start with ${appPath}`, Trace.categories.Error, Trace.messageType.error);

			return uri;
		}

		const relativeUri = `.${uri.substr(appPath.length)}`;

		return relativeUri;
	}

	public static fromFile(url: string, keyframes: KeyframesMap): CSSSource {
		// .scss, .sass, etc. css files in vanilla app are usually compiled to .css so we will try to load a compiled file first.
		const cssFileUrl = url.replace(/\..\w+$/, '.css');
		if (cssFileUrl !== url) {
			const cssFile = CSSSource.resolveCSSPathFromURL(cssFileUrl);
			if (cssFile) {
				return new CSSSource(undefined, url, cssFile, keyframes, undefined);
			}
		}

		const file = CSSSource.resolveCSSPathFromURL(url);

		return new CSSSource(undefined, url, file, keyframes, undefined);
	}

	public static fromFileImport(url: string, keyframes: KeyframesMap, importSource: string): CSSSource {
		const file = CSSSource.resolveCSSPathFromURL(url, importSource);

		return new CSSSource(undefined, url, file, keyframes, undefined);
	}

	@profile
	public static resolveCSSPathFromURL(url: string, importSource?: string): string {
		const app = knownFolders.currentApp().path;
		const file = resolveFileNameFromUrl(url, app, File.exists, importSource);

		return file;
	}

	public static fromSource(source: string, keyframes: KeyframesMap, url?: string): CSSSource {
		return new CSSSource(undefined, url, undefined, keyframes, source);
	}

	public static fromAST(ast: SyntaxTree, keyframes: KeyframesMap, url?: string): CSSSource {
		return new CSSSource(ast, url, undefined, keyframes, undefined);
	}

	get selectors(): RuleSet[] {
		return this._selectors;
	}
	get source(): string {
		return this._source;
	}

	@profile
	private load(): void {
		const file = File.fromPath(this._file);
		this._source = file.readTextSync();
	}

	@profile
	private parse(): void {
		try {
			if (!this._ast) {
				if (!this._source && this._file) {
					this.load();
				}
				// [object Object] check guards against empty app.css file
				if (this._source && this.source !== '[object Object]') {
					this.parseCSSAst();
				}
			}
			if (this._ast) {
				this.createSelectors();
			} else {
				this._selectors = [];
			}
		} catch (e) {
			if (Trace.isEnabled()) {
				Trace.write('Css styling failed: ' + e, Trace.categories.Style, Trace.messageType.error);
			}
			this._selectors = [];
		}
	}

	@profile
	private parseCSSAst() {
		if (this._source) {
<<<<<<< HEAD
			if (__CSS_PARSER__ === 'css-tree') {
				const cssTreeParse = require('../../css/css-tree-parser').cssTreeParse;
				this._ast = cssTreeParse(this._source, this._file);
			} else if(__CSS_PARSER__ === 'nativescript') {
				const CSS3Parser = require('../../css/CSS3Parser').CSS3Parser;
				const CSSNativeScript = require('../../css/CSSNativeScript').CSSNativeScript;
				const cssparser = new CSS3Parser(this._source);
				const stylesheet = cssparser.parseAStylesheet();
				const cssNS = new CSSNativeScript();
				this._ast = cssNS.parseStylesheet(stylesheet);
			} else if(__CSS_PARSER__ === 'rework') {
				const parseCss = require('../../css').parse;
				this._ast = parseCss(this._source, { source: this._file });
=======
			switch (parser) {
				case 'css-tree':
					this._ast = cssTreeParse(this._source, this._file);

					return;
				case 'nativescript': {
					const cssparser = new CSS3Parser(this._source);
					const stylesheet = cssparser.parseAStylesheet();
					const cssNS = new CSSNativeScript();
					this._ast = cssNS.parseStylesheet(stylesheet);

					return;
				}
				case 'rework':
					this._ast = parseCss(this._source, { source: this._file });

					return;
>>>>>>> d0f00e24
			}
		}
	}

	@profile
	private createSelectors() {
		if (this._ast) {
			this._selectors = [...this.createSelectorsFromImports(), ...this.createSelectorsFromSyntaxTree()];
		}
	}

	private createSelectorsFromImports(): RuleSet[] {
		const imports = this._ast['stylesheet']['rules'].filter((r) => r.type === 'import');

		const urlFromImportObject = (importObject) => {
			const importItem = importObject['import'] as string;
			const urlMatch = importItem && importItem.match(pattern);

			return urlMatch && urlMatch[2];
		};

		const sourceFromImportObject = (importObject) => importObject['position'] && importObject['position']['source'];

		const toUrlSourcePair = (importObject) => ({
			url: urlFromImportObject(importObject),
			source: sourceFromImportObject(importObject),
		});

		const getCssFile = ({ url, source }) => (source ? CSSSource.fromFileImport(url, this._keyframes, source) : CSSSource.fromURI(url, this._keyframes));

		const cssFiles = imports
			.map(toUrlSourcePair)
			.filter(({ url }) => !!url)
			.map(getCssFile);

		const selectors = cssFiles.map((file) => (file && file.selectors) || []);

		return selectors.reduce((acc, val) => acc.concat(val), []);
	}

	private createSelectorsFromSyntaxTree(): RuleSet[] {
		const nodes = this._ast.stylesheet.rules;
		(<KeyframesDefinition[]>nodes.filter(isKeyframe)).forEach((node) => (this._keyframes[node.name] = node));

		const rulesets = fromAstNodes(nodes);
		if (rulesets && rulesets.length) {
			ensureCssAnimationParserModule();

			rulesets.forEach((rule) => {
				rule[animationsSymbol] = cssAnimationParserModule.CssAnimationParser.keyframeAnimationsFromCSSDeclarations(rule.declarations);
			});
		}

		return rulesets;
	}

	toString(): string {
		return this._file || this._url || '(in-memory)';
	}
}

export function removeTaggedAdditionalCSS(tag: string | number): boolean {
	let changed = false;
	for (let i = 0; i < applicationAdditionalSelectors.length; i++) {
		if (applicationAdditionalSelectors[i].tag === tag) {
			applicationAdditionalSelectors.splice(i, 1);
			i--;
			changed = true;
		}
	}
	if (changed) {
		mergeCssSelectors();
	}

	return changed;
}

export function addTaggedAdditionalCSS(cssText: string, tag?: string | number): boolean {
	const parsed: RuleSet[] = CSSSource.fromDetect(cssText, applicationKeyframes, undefined).selectors;
	let tagScope = currentScopeTag || (tag && tagToScopeTag.has(tag) && tagToScopeTag.get(tag)) || null;
	if (tagScope && tag) {
		tagToScopeTag.set(tag, tagScope);
	}
	let changed = false;
	if (parsed && parsed.length) {
		changed = true;
		if (tag != null || tagScope != null) {
			for (let i = 0; i < parsed.length; i++) {
				parsed[i].tag = tag;
				parsed[i].scopedTag = tagScope;
			}
		}
		applicationAdditionalSelectors.push(...parsed);
		mergeCssSelectors();
	}

	return changed;
}

const onCssChanged = profile('"style-scope".onCssChanged', (args: application.CssChangedEventData) => {
	if (args.cssText) {
		const parsed = CSSSource.fromSource(args.cssText, applicationKeyframes, args.cssFile).selectors;
		if (parsed) {
			applicationAdditionalSelectors.push(...parsed);
			mergeCssSelectors();
		}
	} else if (args.cssFile) {
		loadCss(args.cssFile, null, null);
	}
});

function onLiveSync(args: application.CssChangedEventData): void {
	loadCss(application.getCssFileName(), null, null);
}

const loadCss = profile(`"style-scope".loadCss`, (cssModule: string) => {
	if (!cssModule) {
		return undefined;
	}

	// safely remove "./" as global CSS should be resolved relative to app folder
	if (cssModule.startsWith('./')) {
		cssModule = cssModule.substr(2);
	}

	const result = CSSSource.fromURI(cssModule, applicationKeyframes).selectors;
	if (result.length > 0) {
		applicationSelectors = result;
		mergeCssSelectors();
	}
});

global.NativeScriptGlobals.events.on('cssChanged', <any>onCssChanged);
global.NativeScriptGlobals.events.on('livesync', onLiveSync);

// Call to this method is injected in the application in:
//  - no-snapshot - code injected in app.ts by [bundle-config-loader](https://github.com/NativeScript/nativescript-dev-webpack/blob/9b1e34d8ef838006c9b575285c42d2304f5f02b5/bundle-config-loader.ts#L85-L92)
//  - with-snapshot - code injected in snapshot bundle by [NativeScriptSnapshotPlugin](https://github.com/NativeScript/nativescript-dev-webpack/blob/48b26f412fd70c19dc0b9c7763e08e9505a0ae11/plugins/NativeScriptSnapshotPlugin/index.js#L48-L56)
// Having the app.css loaded in snapshot provides significant boost in startup (when using the ns-theme ~150 ms). However, because app.css is resolved at build-time,
// when the snapshot is created - there is no way to use file qualifiers or change the name of on app.css
export const loadAppCSS = profile('"style-scope".loadAppCSS', (args: application.LoadAppCSSEventData) => {
	loadCss(args.cssFile, null, null);
	global.NativeScriptGlobals.events.off('loadAppCss', loadAppCSS);
});

if (application.hasLaunched()) {
	loadAppCSS(
		{
			eventName: 'loadAppCss',
			object: <any>application,
			cssFile: application.getCssFileName(),
		},
		null,
		null
	);
} else {
	global.NativeScriptGlobals.events.on('loadAppCss', loadAppCSS);
}

export class CssState {
	static emptyChangeMap: Readonly<ChangeMap<ViewBase>> = Object.freeze(new Map());
	static emptyPropertyBag: Readonly<Record<string, unknown>> = Object.freeze({});
	static emptyAnimationArray: ReadonlyArray<kam.KeyframeAnimation> = Object.freeze([]);
	static emptyMatch: Readonly<SelectorsMatch<ViewBase>> = {
		selectors: [],
		changeMap: new Map(),
		addAttribute: () => {},
		addPseudoClass: () => {},
		properties: null,
	};

	_onDynamicStateChangeHandler: () => void;
	_appliedChangeMap: Readonly<ChangeMap<ViewBase>>;
	_appliedPropertyValues: Readonly<Record<string, unknown>>;
	_appliedAnimations: ReadonlyArray<kam.KeyframeAnimation>;
	_appliedSelectorsVersion: number;

	_match: SelectorsMatch<ViewBase>;
	_matchInvalid: boolean;
	_playsKeyframeAnimations: boolean;

	constructor(private viewRef: WeakRef<ViewBase>) {
		this._onDynamicStateChangeHandler = () => this.updateDynamicState();
	}

	/**
	 * Called when a change had occurred that may invalidate the statically matching selectors (class, id, ancestor selectors).
	 * As a result, at some point in time, the selectors matched have to be requerried from the style scope and applied to the view.
	 */
	public onChange(): void {
		const view = this.viewRef.get();
		if (view && view.isLoaded) {
			this.unsubscribeFromDynamicUpdates();
			this.updateMatch();
			this.subscribeForDynamicUpdates();
			this.updateDynamicState();
		} else {
			this._matchInvalid = true;
		}
	}

	public isSelectorsLatestVersionApplied(): boolean {
		const view = this.viewRef.get();
		if (!view) {
			Trace.write(`isSelectorsLatestVersionApplied returns default value "false" because "this.viewRef" cleared.`, Trace.categories.Style, Trace.messageType.warn);

			return false;
		}

		return this.viewRef.get()._styleScope.getSelectorsVersion() === this._appliedSelectorsVersion;
	}

	public onLoaded(): void {
		if (this._matchInvalid) {
			this.updateMatch();
		}
		this.subscribeForDynamicUpdates();
		this.updateDynamicState();
	}

	public onUnloaded(): void {
		this.unsubscribeFromDynamicUpdates();
		this.stopKeyframeAnimations();
	}

	@profile
	private updateMatch() {
		const view = this.viewRef.get();
		if (view && view._styleScope) {
			this._match = view._styleScope.matchSelectors(view);
			this._appliedSelectorsVersion = view._styleScope.getSelectorsVersion();
		} else {
			this._match = CssState.emptyMatch;
		}

		this._matchInvalid = false;
	}

	@profile
	private updateDynamicState(): void {
		const view = this.viewRef.get();
		if (!view) {
			Trace.write(`updateDynamicState not executed to view because ".viewRef" is cleared`, Trace.categories.Style, Trace.messageType.warn);

			return;
		}

		const matchingSelectors = this._match.selectors.filter((sel) => (sel.dynamic ? sel.match(view) : true));
		if (!matchingSelectors || matchingSelectors.length === 0) {
			// Ideally we should return here if there are no matching selectors, however
			// if there are property removals, returning here would not remove them
			// this is seen in STYLE test in automated.
			// return;
		}
		view._batchUpdate(() => {
			this.stopKeyframeAnimations();
			this.setPropertyValues(matchingSelectors);
			this.playKeyframeAnimations(matchingSelectors);
		});
	}

	private playKeyframeAnimations(matchingSelectors: SelectorCore[]): void {
		const animations: kam.KeyframeAnimation[] = [];

		matchingSelectors.forEach((selector) => {
			const ruleAnimations: kam.KeyframeAnimationInfo[] = selector.ruleset[animationsSymbol];
			if (ruleAnimations) {
				ensureKeyframeAnimationModule();
				for (const animationInfo of ruleAnimations) {
					const animation = keyframeAnimationModule.KeyframeAnimation.keyframeAnimationFromInfo(animationInfo);
					if (animation) {
						animations.push(animation);
					}
				}
			}
		});

		if ((this._playsKeyframeAnimations = animations.length > 0)) {
			const view = this.viewRef.get();
			if (!view) {
				Trace.write(`KeyframeAnimations cannot play because ".viewRef" is cleared`, Trace.categories.Animation, Trace.messageType.warn);

				return;
			}

			animations.map((animation) => animation.play(<View>view));
			Object.freeze(animations);
			this._appliedAnimations = animations;
		}
	}

	private stopKeyframeAnimations(): void {
		if (!this._playsKeyframeAnimations) {
			return;
		}

		this._appliedAnimations.filter((animation) => animation.isPlaying).forEach((animation) => animation.cancel());
		this._appliedAnimations = CssState.emptyAnimationArray;

		const view = this.viewRef.get();
		if (view) {
			view.style['keyframe:rotate'] = unsetValue;
			view.style['keyframe:rotateX'] = unsetValue;
			view.style['keyframe:rotateY'] = unsetValue;
			view.style['keyframe:scaleX'] = unsetValue;
			view.style['keyframe:scaleY'] = unsetValue;
			view.style['keyframe:translateX'] = unsetValue;
			view.style['keyframe:translateY'] = unsetValue;
			view.style['keyframe:backgroundColor'] = unsetValue;
			view.style['keyframe:opacity'] = unsetValue;
		} else {
			Trace.write(`KeyframeAnimations cannot be stopped because ".viewRef" is cleared`, Trace.categories.Animation, Trace.messageType.warn);
		}

		this._playsKeyframeAnimations = false;
	}

	/**
	 * Calculate the difference between the previously applied property values,
	 * and the new set of property values that have to be applied for the provided selectors.
	 * Apply the values and ensure each property setter is called at most once to avoid excessive change notifications.
	 * @param matchingSelectors
	 */
	private setPropertyValues(matchingSelectors: SelectorCore[]): void {
		const view = this.viewRef.get();
		if (!view) {
			Trace.write(`${matchingSelectors} not set to view's property because ".viewRef" is cleared`, Trace.categories.Style, Trace.messageType.warn);

			return;
		}

		const newPropertyValues = new view.style.PropertyBag();
		matchingSelectors.forEach((selector) => selector.ruleset.declarations.forEach((declaration) => (newPropertyValues[declaration.property] = declaration.value)));

		const oldProperties = this._appliedPropertyValues;

		let isCssExpressionInUse = false;

		// Update values for the scope's css-variables
		view.style.resetScopedCssVariables();

		for (const property in newPropertyValues) {
			const value = newPropertyValues[property];
			if (isCssVariable(property)) {
				view.style.setScopedCssVariable(property, value);

				delete newPropertyValues[property];
				continue;
			}

			isCssExpressionInUse = isCssExpressionInUse || isCssVariableExpression(value) || isCssCalcExpression(value);
			}

		if (isCssExpressionInUse) {
			// Evalute css-expressions to get the latest values.
			for (const property in newPropertyValues) {
				const value = evaluateCssExpressions(view, property, newPropertyValues[property]);
			if (value === unsetValue) {
				delete newPropertyValues[property];
				continue;
			}

				newPropertyValues[property] = value;
			}
		}

		// Property values are fully updated, freeze the object to be used for next update.
		Object.freeze(newPropertyValues);

		// Unset removed values
		for (const property in oldProperties) {
			if (!(property in newPropertyValues)) {
			if (property in view.style) {
				view.style[`css:${property}`] = unsetValue;
				} else {
				// TRICKY: How do we unset local value?
			}
		}
		}

		// Set new values to the style
		for (const property in newPropertyValues) {
			if (oldProperties && property in oldProperties && oldProperties[property] === newPropertyValues[property]) {
				// Skip unchanged values
				continue;
			}

			const value = newPropertyValues[property];
			try {
				if (property in view.style) {
					view.style[`css:${property}`] = value;
				} else {
					const camelCasedProperty = property.replace(/-([a-z])/g, function (g) {
						return g[1].toUpperCase();
					});
					view[camelCasedProperty] = value;
				}
			} catch (e) {
				Trace.write(`Failed to apply property [${property}] with value [${value}] to ${view}. ${e.stack}`, Trace.categories.Error, Trace.messageType.error);
			}
		}

		this._appliedPropertyValues = newPropertyValues;
	}

	private subscribeForDynamicUpdates(): void {
		const changeMap = this._match.changeMap;
		changeMap.forEach((changes, view) => {
			if (changes.attributes) {
				changes.attributes.forEach((attribute) => {
					view.addEventListener(attribute + 'Change', this._onDynamicStateChangeHandler);
				});
			}
			if (changes.pseudoClasses) {
				changes.pseudoClasses.forEach((pseudoClass) => {
					const eventName = ':' + pseudoClass;
					view.addEventListener(':' + pseudoClass, this._onDynamicStateChangeHandler);
					if (view[eventName]) {
						view[eventName](+1);
					}
				});
			}
		});
		this._appliedChangeMap = changeMap;
	}

	private unsubscribeFromDynamicUpdates(): void {
		this._appliedChangeMap.forEach((changes, view) => {
			if (changes.attributes) {
				changes.attributes.forEach((attribute) => {
					view.removeEventListener(attribute + 'Change', this._onDynamicStateChangeHandler);
				});
			}
			if (changes.pseudoClasses) {
				changes.pseudoClasses.forEach((pseudoClass) => {
					const eventName = ':' + pseudoClass;
					view.removeEventListener(eventName, this._onDynamicStateChangeHandler);
					if (view[eventName]) {
						view[eventName](-1);
					}
				});
			}
		});
		this._appliedChangeMap = CssState.emptyChangeMap;
	}

	toString(): string {
		const view = this.viewRef.get();
		if (!view) {
			Trace.write(`toString() of CssState cannot execute correctly because ".viewRef" is cleared`, Trace.categories.Animation, Trace.messageType.warn);

			return '';
		}

		return `${view}._cssState`;
	}
}
CssState.prototype._appliedChangeMap = CssState.emptyChangeMap;
CssState.prototype._appliedPropertyValues = CssState.emptyPropertyBag;
CssState.prototype._appliedAnimations = CssState.emptyAnimationArray;
CssState.prototype._matchInvalid = true;

export class StyleScope {
	private _selectors: SelectorsMap<any>;
	private _css = '';
	private _mergedCssSelectors: RuleSet[];
	private _localCssSelectors: RuleSet[] = [];
	private _localCssSelectorVersion = 0;
	private _localCssSelectorsAppliedVersion = 0;
	private _applicationCssSelectorsAppliedVersion = 0;
	private _keyframes = new Map<string, Keyframes>();
	private _cssFiles: string[] = [];

	get css(): string {
		return this._css;
	}

	set css(value: string) {
		this.setCss(value);
	}

	public addCss(cssString: string, cssFileName?: string): void {
		this.appendCss(cssString, cssFileName);
	}

	public addCssFile(cssFileName: string): void {
		this.appendCss(null, cssFileName);
	}

	public changeCssFile(cssFileName: string): void {
		if (!cssFileName) {
			return;
		}
		this._cssFiles.push(cssFileName);
		currentScopeTag = cssFileName;

		const cssSelectors = CSSSource.fromURI(cssFileName, this._keyframes);
		currentScopeTag = null;
		this._css = cssSelectors.source;
		this._localCssSelectors = cssSelectors.selectors;
		this._localCssSelectorVersion++;
		this.ensureSelectors();
	}

	@profile
	private setCss(cssString: string, cssFileName?): void {
		this._css = cssString;

		const cssFile = CSSSource.fromSource(cssString, this._keyframes, cssFileName);
		this._localCssSelectors = cssFile.selectors;
		this._localCssSelectorVersion++;
		this.ensureSelectors();
	}

	@profile
	private appendCss(cssString: string, cssFileName?): void {
		if (!cssString && !cssFileName) {
			return;
		}
		if (cssFileName) {
			this._cssFiles.push(cssFileName);
			currentScopeTag = cssFileName;
		}

		const parsedCssSelectors = cssString ? CSSSource.fromSource(cssString, this._keyframes, cssFileName) : CSSSource.fromURI(cssFileName, this._keyframes);
		currentScopeTag = null;
		this._css = this._css + parsedCssSelectors.source;
		this._localCssSelectors.push(...parsedCssSelectors.selectors);
		this._localCssSelectorVersion++;
		this.ensureSelectors();
	}

	public getKeyframeAnimationWithName(animationName: string): kam.KeyframeAnimationInfo {
		const cssKeyframes = this._keyframes[animationName];
		if (!cssKeyframes) {
			return;
		}

		ensureKeyframeAnimationModule();
		const animation = new keyframeAnimationModule.KeyframeAnimationInfo();
		ensureCssAnimationParserModule();
		animation.keyframes = cssAnimationParserModule.CssAnimationParser.keyframesArrayFromCSS(cssKeyframes.keyframes);

		return animation;
	}

	public ensureSelectors(): number {
		if (!this.isApplicationCssSelectorsLatestVersionApplied() || !this.isLocalCssSelectorsLatestVersionApplied() || !this._mergedCssSelectors) {
			this._createSelectors();
		}

		return this.getSelectorsVersion();
	}

	public _increaseApplicationCssSelectorVersion(): void {
		applicationCssSelectorVersion++;
	}

	public isApplicationCssSelectorsLatestVersionApplied(): boolean {
		return this._applicationCssSelectorsAppliedVersion === applicationCssSelectorVersion;
	}

	public isLocalCssSelectorsLatestVersionApplied(): boolean {
		return this._localCssSelectorsAppliedVersion === this._localCssSelectorVersion;
	}

	@profile
	private _createSelectors() {
		const toMerge: RuleSet[][] = [];
		toMerge.push(applicationCssSelectors.filter((v) => !v.scopedTag || this._cssFiles.indexOf(v.scopedTag) >= 0));
		this._applicationCssSelectorsAppliedVersion = applicationCssSelectorVersion;
		toMerge.push(this._localCssSelectors);
		this._localCssSelectorsAppliedVersion = this._localCssSelectorVersion;
		for (const keyframe in applicationKeyframes) {
			this._keyframes[keyframe] = applicationKeyframes[keyframe];
		}

		if (toMerge.length > 0) {
			this._mergedCssSelectors = toMerge.reduce((merged, next) => merged.concat(next || []), []);
			this._applyKeyframesOnSelectors();
			this._selectors = new SelectorsMap(this._mergedCssSelectors);
		}
	}

	// HACK: This @profile decorator creates a circular dependency
	// HACK: because the function parameter type is evaluated with 'typeof'
	@profile
	public matchSelectors(view): SelectorsMatch<ViewBase> {
		// should be (view: ViewBase): SelectorsMatch<ViewBase>
		this.ensureSelectors();

		return this._selectors.query(view);
	}

	public query(node: Node): SelectorCore[] {
		this.ensureSelectors();

		return this._selectors.query(node).selectors;
	}

	getSelectorsVersion() {
		// The counters can only go up. So we can return just appVersion + localVersion
		// The 100000 * appVersion is just for easier debugging
		return 100000 * this._applicationCssSelectorsAppliedVersion + this._localCssSelectorsAppliedVersion;
	}

	private _applyKeyframesOnSelectors() {
		for (let i = this._mergedCssSelectors.length - 1; i >= 0; i--) {
			const ruleset = this._mergedCssSelectors[i];
			const animations: kam.KeyframeAnimationInfo[] = ruleset[animationsSymbol];
			if (animations !== undefined && animations.length) {
				ensureCssAnimationParserModule();
				for (const animation of animations) {
					const cssKeyframe = this._keyframes[animation.name];
					if (cssKeyframe !== undefined) {
						animation.keyframes = cssAnimationParserModule.CssAnimationParser.keyframesArrayFromCSS(cssKeyframe.keyframes);
					}
				}
			}
		}
	}

	public getAnimations(ruleset: RuleSet): kam.KeyframeAnimationInfo[] {
		return ruleset[animationsSymbol];
	}
}

type KeyframesMap = Map<string, Keyframes>;

export function resolveFileNameFromUrl(url: string, appDirectory: string, fileExists: (name: string) => boolean, importSource?: string): string {
	let fileName: string = typeof url === 'string' ? url.trim() : '';
	if (fileName.indexOf('~/') === 0) {
		fileName = fileName.replace('~/', '');
	}

	const isAbsolutePath = fileName.indexOf('/') === 0;
	const absolutePath = isAbsolutePath ? fileName : path.join(appDirectory, fileName);
	if (fileExists(absolutePath)) {
		return absolutePath;
	}

	if (!isAbsolutePath) {
		if (fileName[0] === '~' && fileName[1] !== '/' && fileName[1] !== '"') {
			fileName = fileName.substr(1);
		}

		if (importSource) {
			const importFile = resolveFilePathFromImport(importSource, fileName);
			if (fileExists(importFile)) {
				return importFile;
			}
		}

		const external = path.join(appDirectory, 'tns_modules', fileName);
		if (fileExists(external)) {
			return external;
		}
	}

	return null;
}

function resolveFilePathFromImport(importSource: string, fileName: string): string {
	const importSourceParts = importSource.split(path.separator);
	const fileNameParts = fileName
		.split(path.separator)
		// exclude the dot-segment for current directory
		.filter((p) => !isCurrentDirectory(p));

	// remove current file name
	importSourceParts.pop();
	// remove element in case of dot-segment for parent directory or add file name
	fileNameParts.forEach((p) => (isParentDirectory(p) ? importSourceParts.pop() : importSourceParts.push(p)));

	return importSourceParts.join(path.separator);
}

export const applyInlineStyle = profile(function applyInlineStyle(view: ViewBase, styleStr: string) {
	const localStyle = `local { ${styleStr} }`;
	const inlineRuleSet = CSSSource.fromSource(localStyle, new Map()).selectors;

	// Reset unscoped css-variables
	view.style.resetUnscopedCssVariables();

	// Set all the css-variables first, so we can be sure they are up-to-date
	inlineRuleSet[0].declarations.forEach((d) => {
		// Use the actual property name so that a local value is set.
		const property = d.property;
		if (isCssVariable(property)) {
			view.style.setUnscopedCssVariable(property, d.value);
		}
	});

	inlineRuleSet[0].declarations.forEach((d) => {
		// Use the actual property name so that a local value is set.
		const property = d.property;
		try {
			if (isCssVariable(property)) {
				// Skip css-variables, they have been handled
				return;
			}

			const value = evaluateCssExpressions(view, property, d.value);
			if (property in view.style) {
				view.style[property] = value;
			} else {
				view[property] = value;
			}
		} catch (e) {
			Trace.write(`Failed to apply property [${d.property}] with value [${d.value}] to ${view}. ${e}`, Trace.categories.Error, Trace.messageType.error);
		}
	});

	// This is needed in case of changes to css-variable or css-calc expressions.
	view._onCssStateChange();
});

function isCurrentDirectory(uriPart: string): boolean {
	return uriPart === '.';
}

function isParentDirectory(uriPart: string): boolean {
	return uriPart === '..';
}

function isKeyframe(node: CssNode): node is KeyframesDefinition {
	return node.type === 'keyframes';
}<|MERGE_RESOLUTION|>--- conflicted
+++ resolved
@@ -218,39 +218,19 @@
 	@profile
 	private parseCSSAst() {
 		if (this._source) {
-<<<<<<< HEAD
 			if (__CSS_PARSER__ === 'css-tree') {
 				const cssTreeParse = require('../../css/css-tree-parser').cssTreeParse;
 				this._ast = cssTreeParse(this._source, this._file);
-			} else if(__CSS_PARSER__ === 'nativescript') {
+			} else if (__CSS_PARSER__ === 'nativescript') {
 				const CSS3Parser = require('../../css/CSS3Parser').CSS3Parser;
 				const CSSNativeScript = require('../../css/CSSNativeScript').CSSNativeScript;
 				const cssparser = new CSS3Parser(this._source);
 				const stylesheet = cssparser.parseAStylesheet();
 				const cssNS = new CSSNativeScript();
 				this._ast = cssNS.parseStylesheet(stylesheet);
-			} else if(__CSS_PARSER__ === 'rework') {
+			} else if (__CSS_PARSER__ === 'rework') {
 				const parseCss = require('../../css').parse;
 				this._ast = parseCss(this._source, { source: this._file });
-=======
-			switch (parser) {
-				case 'css-tree':
-					this._ast = cssTreeParse(this._source, this._file);
-
-					return;
-				case 'nativescript': {
-					const cssparser = new CSS3Parser(this._source);
-					const stylesheet = cssparser.parseAStylesheet();
-					const cssNS = new CSSNativeScript();
-					this._ast = cssNS.parseStylesheet(stylesheet);
-
-					return;
-				}
-				case 'rework':
-					this._ast = parseCss(this._source, { source: this._file });
-
-					return;
->>>>>>> d0f00e24
 			}
 		}
 	}
@@ -602,16 +582,16 @@
 			}
 
 			isCssExpressionInUse = isCssExpressionInUse || isCssVariableExpression(value) || isCssCalcExpression(value);
-			}
+		}
 
 		if (isCssExpressionInUse) {
 			// Evalute css-expressions to get the latest values.
 			for (const property in newPropertyValues) {
 				const value = evaluateCssExpressions(view, property, newPropertyValues[property]);
-			if (value === unsetValue) {
-				delete newPropertyValues[property];
-				continue;
-			}
+				if (value === unsetValue) {
+					delete newPropertyValues[property];
+					continue;
+				}
 
 				newPropertyValues[property] = value;
 			}
@@ -623,12 +603,12 @@
 		// Unset removed values
 		for (const property in oldProperties) {
 			if (!(property in newPropertyValues)) {
-			if (property in view.style) {
-				view.style[`css:${property}`] = unsetValue;
+				if (property in view.style) {
+					view.style[`css:${property}`] = unsetValue;
 				} else {
-				// TRICKY: How do we unset local value?
-			}
-		}
+					// TRICKY: How do we unset local value?
+				}
+			}
 		}
 
 		// Set new values to the style

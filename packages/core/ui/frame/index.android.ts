// Definitions.
import { AndroidFrame as AndroidFrameDefinition, AndroidActivityCallbacks, AndroidFragmentCallbacks, BackstackEntry, NavigationTransition } from '.';
import { TransitionState } from './frame-common';
import { Page } from '../page';

// Types.
import * as application from '../../application';

import { _stack, FrameBase, NavigationType } from './frame-common';
import { Color } from '../../color';
import { Trace } from '../../trace';
import { View } from '../core/view';
import { Observable } from '../../data/observable';

import { _setAndroidFragmentTransitions, _getAnimatedEntries, _updateTransitions, _reverseTransitions, _clearEntry, _clearFragment, addNativeTransitionListener } from './fragment.transitions';

// TODO: Remove this and get it from global to decouple builder for angular
import { Builder } from '../builder';
import { CSSUtils } from '../../css/system-classes';
import { Device } from '../../platform';
import { profile } from '../../profiling';
import { ExpandedEntry } from './fragment.transitions.android';

export * from './frame-common';

const ANDROID_PLATFORM = 'android';

const INTENT_EXTRA = 'com.tns.activity';
const ROOT_VIEW_ID_EXTRA = 'com.tns.activity.rootViewId';
const FRAMEID = '_frameId';
const CALLBACKS = '_callbacks';
const HMR_REPLACE_TRANSITION = 'fade';

const ownerSymbol = Symbol('_owner');
const activityRootViewsMap = new Map<number, WeakRef<View>>();

let navDepth = -1;
let fragmentId = -1;

export let moduleLoaded: boolean;

if (global && global.__inspector) {
	const devtools = require('../../debugger/devtools-elements');
	devtools.attachDOMInspectorEventCallbacks(global.__inspector);
	devtools.attachDOMInspectorCommandCallbacks(global.__inspector);
}

export let attachStateChangeListener: android.view.View.OnAttachStateChangeListener;

function getAttachListener(): android.view.View.OnAttachStateChangeListener {
	if (!attachStateChangeListener) {
		/**
		 * NOTE: We cannot use NativeClass here because this is used in appComponents in webpack.config
		 * Whereby it bypasses the decorator transformation, hence pure es5 style written here
		 */
		const AttachListener = (<any>java.lang.Object).extend({
			interfaces: [android.view.View.OnAttachStateChangeListener],
			init() {
				// init must be defined at least
			},
			onViewAttachedToWindow(view: android.view.View): void {
				const owner: View = view[ownerSymbol];
				if (owner) {
					owner._onAttachedToWindow();
				}
			},
			onViewDetachedFromWindow(view: android.view.View): void {
				const owner: View = view[ownerSymbol];
				if (owner) {
					owner._onDetachedFromWindow();
				}
			},
		});

		attachStateChangeListener = new AttachListener();
	}

	return attachStateChangeListener;
}

export class Frame extends FrameBase {
	public _originalBackground: any;
	private _android: AndroidFrame;
	private _containerViewId = -1;
	private _tearDownPending = false;
	private _attachedToWindow = false;
	private _cachedTransitionState: TransitionState;

	constructor() {
		super();
		this._android = new AndroidFrame(this);
	}

	public static reloadPage(context?: ModuleContext): void {
		const activity = application.android.foregroundActivity;
		const callbacks: AndroidActivityCallbacks = activity[CALLBACKS];
		if (callbacks) {
			const rootView: View = callbacks.getRootView();
			// Handle application root module
			const isAppRootModuleChanged = context && context.path && context.path.includes(application.getMainEntry().moduleName) && context.type !== 'style';

			// Reset activity content when:
			// + Application root module is changed
			// + View did not handle the change
			// Note:
			// The case when neither app root module is changed, neighter livesync is handled on View,
			// then changes will not apply until navigate forward to the module.
			if (isAppRootModuleChanged || !rootView || !rootView._onLivesync(context)) {
				callbacks.resetActivityContent(activity);
			}
		} else {
			Trace.error(`${activity}[CALLBACKS] is null or undefined`);
		}
	}

	public static get defaultAnimatedNavigation(): boolean {
		return FrameBase.defaultAnimatedNavigation;
	}
	public static set defaultAnimatedNavigation(value: boolean) {
		FrameBase.defaultAnimatedNavigation = value;
	}

	public static get defaultTransition(): NavigationTransition {
		return FrameBase.defaultTransition;
	}
	public static set defaultTransition(value: NavigationTransition) {
		FrameBase.defaultTransition = value;
	}

	get containerViewId(): number {
		return this._containerViewId;
	}

	// @ts-ignore
	get android(): AndroidFrame {
		return this._android;
	}

	get _hasFragments(): boolean {
		return true;
	}

	_onAttachedToWindow(): void {
		super._onAttachedToWindow();

		// _onAttachedToWindow called from OS again after it was detach
		// TODO: Consider testing and removing it when update to androidx.fragment:1.2.0
		if (this._manager && this._manager.isDestroyed()) {
			return;
		}

		this._attachedToWindow = true;
		this._processNextNavigationEntry();
	}

	_onDetachedFromWindow(): void {
		super._onDetachedFromWindow();
		this._attachedToWindow = false;
	}

	protected _processNextNavigationEntry(): void {
		// In case activity was destroyed because of back button pressed (e.g. app exit)
		// and application is restored from recent apps, current fragment isn't recreated.
		// In this case call _navigateCore in order to recreate the current fragment.
		// Don't call navigate because it will fire navigation events.
		// As JS instances are alive it is already done for the current page.
		if (!this.isLoaded || this._executingContext || !this._attachedToWindow) {
			return;
		}

		const animatedEntries = _getAnimatedEntries(this._android.frameId);
		if (animatedEntries) {
			// Wait until animations are completed.
			if (animatedEntries.size > 0) {
				return;
			}
		}

		const manager = this._getFragmentManager();
		const entry = this._currentEntry;
		const isNewEntry = !this._cachedTransitionState || entry !== this._cachedTransitionState.entry;

		if (isNewEntry && entry && manager && !manager.findFragmentByTag(entry.fragmentTag)) {
			// Simulate first navigation (e.g. no animations or transitions)
			// we need to cache the original animation settings so we can restore them later; otherwise as the
			// simulated first navigation is not animated (it is actually a zero duration animator) the "popExit" animation
			// is broken when transaction.setCustomAnimations(...) is used in a scenario with:
			// 1) forward navigation
			// 2) suspend / resume app
			// 3) back navigation -- the exiting fragment is erroneously animated with the exit animator from the
			// simulated navigation (NoTransition, zero duration animator) and thus the fragment immediately disappears;
			// the user only sees the animation of the entering fragment as per its specific enter animation settings.
			// NOTE: we are restoring the animation settings in Frame.setCurrent(...) as navigation completes asynchronously
			const cachedTransitionState = getTransitionState(this._currentEntry);

			if (cachedTransitionState) {
				this._cachedTransitionState = cachedTransitionState;
				this._currentEntry = null;
				// NavigateCore will eventually call _processNextNavigationEntry again.
				this._navigateCore(entry);
				this._currentEntry = entry;
			} else {
				super._processNextNavigationEntry();
			}
		} else {
			super._processNextNavigationEntry();
		}
	}

	public _getChildFragmentManager() {
		let backstackEntry;
		if (this._executingContext && this._executingContext.entry) {
			backstackEntry = this._executingContext.entry;
		} else {
			backstackEntry = this._currentEntry;
		}

		if (backstackEntry && backstackEntry.fragment && backstackEntry.fragment.isAdded()) {
			return backstackEntry.fragment.getChildFragmentManager();
		}

		return null;
	}

	public _onRootViewReset(): void {
		super._onRootViewReset();

		// call this AFTER the super call to ensure descendants apply their rootview-reset logic first
		// i.e. in a scenario with nested frames / frame with tabview let the descendandt cleanup the inner
		// fragments first, and then cleanup the parent fragments
		this.disposeCurrentFragment();
	}

	onLoaded(): void {
		if (this._originalBackground) {
			this.backgroundColor = null;
			this.backgroundColor = this._originalBackground;
			this._originalBackground = null;
		}

		super.onLoaded();
	}

	onUnloaded() {
		super.onUnloaded();
	}

	private disposeCurrentFragment(): void {
		if (!this._currentEntry || !this._currentEntry.fragment || !this._currentEntry.fragment.isAdded()) {
			return;
		}
		const fragment: androidx.fragment.app.Fragment = this._currentEntry.fragment;
		const fragmentManager: androidx.fragment.app.FragmentManager = fragment.getFragmentManager();

		const transaction = fragmentManager.beginTransaction();
		const fragmentExitTransition = fragment.getExitTransition();

		// Reset animation to its initial state to prevent mirrored effect when restore current fragment transitions
		if (fragmentExitTransition && fragmentExitTransition instanceof org.nativescript.widgets.CustomTransition) {
			fragmentExitTransition.setResetOnTransitionEnd(true);
		}

		transaction.remove(fragment);
		transaction.commitNowAllowingStateLoss();
	}

	private createFragment(backstackEntry: BackstackEntry, fragmentTag: string): androidx.fragment.app.Fragment {
		ensureFragmentClass();
		const newFragment = new fragmentClass();
		const args = new android.os.Bundle();
		args.putInt(FRAMEID, this._android.frameId);
		newFragment.setArguments(args);
		setFragmentCallbacks(newFragment);

		const callbacks = newFragment[CALLBACKS];
		callbacks.frame = this;
		callbacks.entry = backstackEntry;

		// backstackEntry
		backstackEntry.fragment = newFragment;
		backstackEntry.fragmentTag = fragmentTag;
		backstackEntry.navDepth = navDepth;

		return newFragment;
	}

	public setCurrent(entry: BackstackEntry, navigationType: NavigationType): void {
		const current = this._currentEntry;
		const currentEntryChanged = current !== entry;
		if (currentEntryChanged) {
			this._updateBackstack(entry, navigationType);

			// If activity was destroyed we need to destroy fragment and UI
			// of current and new entries.
			if (this._tearDownPending) {
				this._tearDownPending = false;
				if (!entry.recreated) {
					clearEntry(entry);
				}

				if (current && !current.recreated) {
					clearEntry(current);
				}

				// If we have context activity was recreated. Create new fragment
				// and UI for the new current page.
				const context = this._context;
				if (context && !entry.recreated) {
					entry.fragment = this.createFragment(entry, entry.fragmentTag);
					entry.resolvedPage._setupUI(context);
				}

				entry.recreated = false;

				if (current) {
					current.recreated = false;
				}
			}

			super.setCurrent(entry, navigationType);

			// If we had real navigation process queue.
			this._processNavigationQueue(entry.resolvedPage);


		} else {
			// Otherwise currentPage was recreated so this wasn't real navigation.
			// Continue with next item in the queue.
			this._processNextNavigationEntry();
		}

		// restore cached animation settings if we just completed simulated first navigation (no animation)
		if (this._cachedTransitionState) {
			restoreTransitionState(this._currentEntry, this._cachedTransitionState);
			this._cachedTransitionState = null;
		}

		// restore original fragment transitions if we just completed replace navigation (hmr)
		if (navigationType === NavigationType.replace) {
			_clearEntry(entry);

			const animated = this._getIsAnimatedNavigation(entry.entry);
			const navigationTransition = this._getNavigationTransition(entry.entry);
			const currentEntry = null;
			const newEntry = entry;
			const transaction = null;
			_setAndroidFragmentTransitions(animated, navigationTransition, currentEntry, newEntry, this._android.frameId, transaction);
		}
	}

	public onBackPressed(): boolean {
		if (this.canGoBack()) {
			this.goBack();

			return true;
		}

		if (!this.navigationQueueIsEmpty()) {
			const manager = this._getFragmentManager();
			if (manager) {
				manager.executePendingTransactions();

				return true;
			}
		}

		return false;
	}

	// HACK: This @profile decorator creates a circular dependency
	// HACK: because the function parameter type is evaluated with 'typeof'
	@profile
	public _navigateCore(newEntry: any) {
		// should be (newEntry: BackstackEntry)
		super._navigateCore(newEntry);

		// set frameId here so that we could use it in fragment.transitions
		newEntry.frameId = this._android.frameId;

		const activity = this._android.activity;
		if (!activity) {
			// Activity not associated. In this case we have two execution paths:
			// 1. This is the main frame for the application
			// 2. This is an inner frame which requires a new Activity
			const currentActivity = this._android.currentActivity;
			if (currentActivity) {
				startActivity(currentActivity, this._android.frameId);
			}

			return;
		}

		const manager: androidx.fragment.app.FragmentManager = this._getFragmentManager();
		const clearHistory = newEntry.entry.clearHistory;
		const currentEntry = this._currentEntry;

		// New Fragment
		if (clearHistory) {
			navDepth = -1;
		}

		const isReplace = this._executingContext && this._executingContext.navigationType === NavigationType.replace;
		if (!isReplace) {
			navDepth++;
		}

		fragmentId++;
		const newFragmentTag = `fragment${fragmentId}[${navDepth}]`;
		const newFragment = this.createFragment(newEntry, newFragmentTag);
		const transaction = manager.beginTransaction();
		let animated = currentEntry ? this._getIsAnimatedNavigation(newEntry.entry) : false;
		// NOTE: Don't use transition for the initial navigation (same as on iOS)
		// On API 21+ transition won't be triggered unless there was at least one
		// layout pass so we will wait forever for transitionCompleted handler...
		// https://github.com/NativeScript/NativeScript/issues/4895
		let navigationTransition: NavigationTransition;
		if (isReplace) {
			animated = true;
			navigationTransition = {
				name: HMR_REPLACE_TRANSITION,
				duration: 100,
			};
		} else if (this._currentEntry) {
			navigationTransition = this._getNavigationTransition(newEntry.entry);
		} else {
			navigationTransition = null;
		}

		const isNestedDefaultTransition = !currentEntry;

		_setAndroidFragmentTransitions(animated, navigationTransition, currentEntry, newEntry, this._android.frameId, transaction, isNestedDefaultTransition);

		if (currentEntry && animated && !navigationTransition) {
			//TODO: Check whether or not this is still necessary. For Modal views?
			//transaction.setTransition(androidx.fragment.app.FragmentTransaction.TRANSIT_FRAGMENT_OPEN);
		}

		if (clearHistory || isReplace) {
			transaction.replace(this.containerViewId, newFragment, newFragmentTag);
		} else  {
			transaction.add(this.containerViewId, newFragment, newFragmentTag);
		}
		if (this._currentEntry && this._currentEntry.entry.backstackVisible === false) {
			transaction.remove(this._currentEntry.fragment);
		}
		transaction.commitAllowingStateLoss();
	}

	public _goBackCore(backstackEntry: BackstackEntry) {
		super._goBackCore(backstackEntry);
		navDepth = backstackEntry.navDepth;

		const manager: androidx.fragment.app.FragmentManager = this._getFragmentManager();
		const transaction = manager.beginTransaction();

		if (!backstackEntry.fragment) {
			// Happens on newer API levels. On older all fragments
			// are recreated once activity is created.
			// This entry fragment was destroyed by app suspend.
			// We need to recreate its animations and then reverse it.
			backstackEntry.fragment = this.createFragment(backstackEntry, backstackEntry.fragmentTag);
			_updateTransitions(backstackEntry);
		}

		_reverseTransitions(backstackEntry, this._currentEntry);

		const currentIndex =this.backStack.length;
		const goBackToIndex = this.backStack.indexOf(backstackEntry);
		
		// the order is important so that the transition listener called be 
		// the one from the current entry we are going back from
		if (this._currentEntry !== backstackEntry) {
			const entry = this._currentEntry as ExpandedEntry;
			// if we are going back we need to store where we are backing to
			// so that we can set the current entry
			// it only needs to be done on the return transition
			if (entry.returnTransitionListener) {
				entry.returnTransitionListener.backEntry = backstackEntry;
			}
			
			transaction.remove((this._currentEntry).fragment);	
		}
		for (let index = goBackToIndex + 1; index < currentIndex; index++) {
			transaction.remove(this.backStack[index].fragment);
		}
		
		transaction.commitAllowingStateLoss();
	}

	public _removeEntry(removed: BackstackEntry): void {
		super._removeEntry(removed);

		if (removed.fragment) {
			_clearEntry(removed);
		}

		removed.fragment = null;
		removed.viewSavedState = null;
	}

	public createNativeView() {
		// Create native view with available _currentEntry occur in Don't Keep Activities
		// scenario when Activity is recreated on app suspend/resume. Push frame back in frame stack
		// since it was removed in disposeNativeView() method.
		if (this._currentEntry) {
			this._pushInFrameStack();
		}

		return new org.nativescript.widgets.ContentLayout(this._context);
	}

	public initNativeView(): void {
		super.initNativeView();
		const listener = getAttachListener();
		this.nativeViewProtected.addOnAttachStateChangeListener(listener);
		this.nativeViewProtected[ownerSymbol] = this;
		this._android.rootViewGroup = this.nativeViewProtected;
		if (this._containerViewId < 0) {
			this._containerViewId = android.view.View.generateViewId();
		}
		this._android.rootViewGroup.setId(this._containerViewId);
	}

	public disposeNativeView() {
		const listener = getAttachListener();
		this.nativeViewProtected.removeOnAttachStateChangeListener(listener);
		this.nativeViewProtected[ownerSymbol] = null;
		this._tearDownPending = !!this._executingContext;
		const current = this._currentEntry;
		const executingEntry = this._executingContext ? this._executingContext.entry : null;
		this.backStack.forEach((entry) => {
			// Don't destroy current and executing entries or UI will look blank.
			// We will do it in setCurrent.
			if (entry !== executingEntry) {
				clearEntry(entry);
			}
		});

		if (current && !executingEntry) {
			clearEntry(current);
		}

		this._android.rootViewGroup = null;
		this._removeFromFrameStack();
		super.disposeNativeView();
	}

	public _popFromFrameStack() {
		if (!this._isInFrameStack) {
			return;
		}

		super._popFromFrameStack();
	}

	public _getNavBarVisible(page: Page): boolean {
		switch (this.actionBarVisibility) {
			case 'never':
				return false;

			case 'always':
				return true;

			default:
				if (page.actionBarHidden !== undefined) {
					return !page.actionBarHidden;
				}

				if (this._android && this._android.showActionBar !== undefined) {
					return this._android.showActionBar;
				}

				return true;
		}
	}

	public _saveFragmentsState(): void {
		// We save only fragments in backstack.
		// Current fragment is saved by FragmentManager.
		this.backStack.forEach((entry) => {
			const view: android.view.View = entry.resolvedPage.nativeViewProtected;
			if (!entry.viewSavedState && view) {
				const viewState = new android.util.SparseArray<android.os.Parcelable>();
				view.saveHierarchyState(viewState);
				entry.viewSavedState = viewState;
			}
		});
	}
}

export function reloadPage(context?: ModuleContext): void {
	console.log('reloadPage() is deprecated. Use Frame.reloadPage() instead.');

	return Frame.reloadPage(context);
}

// attach on global, so it can be overwritten in NativeScript Angular
(<any>global).__onLiveSyncCore = Frame.reloadPage;

function cloneExpandedTransitionListener(expandedTransitionListener: any) {
	if (!expandedTransitionListener) {
		return null;
	}

	const cloneTransition = expandedTransitionListener.transition.clone();

	return addNativeTransitionListener(expandedTransitionListener.entry, cloneTransition);
}

function getTransitionState(entry: BackstackEntry): TransitionState {
	const expandedEntry = <any>entry;
	const transitionState = <TransitionState>{};

	if (expandedEntry.enterTransitionListener && expandedEntry.exitTransitionListener) {
		transitionState.enterTransitionListener = cloneExpandedTransitionListener(expandedEntry.enterTransitionListener);
		transitionState.exitTransitionListener = cloneExpandedTransitionListener(expandedEntry.exitTransitionListener);
		transitionState.reenterTransitionListener = cloneExpandedTransitionListener(expandedEntry.reenterTransitionListener);
		transitionState.returnTransitionListener = cloneExpandedTransitionListener(expandedEntry.returnTransitionListener);
		transitionState.transitionName = expandedEntry.transitionName;
		transitionState.entry = entry;
	} else {
		return null;
	}

	return transitionState;
}

function restoreTransitionState(entry: BackstackEntry, snapshot: TransitionState): void {
	const expandedEntry = <any>entry;
	if (snapshot.enterTransitionListener) {
		expandedEntry.enterTransitionListener = snapshot.enterTransitionListener;
	}

	if (snapshot.exitTransitionListener) {
		expandedEntry.exitTransitionListener = snapshot.exitTransitionListener;
	}

	if (snapshot.reenterTransitionListener) {
		expandedEntry.reenterTransitionListener = snapshot.reenterTransitionListener;
	}

	if (snapshot.returnTransitionListener) {
		expandedEntry.returnTransitionListener = snapshot.returnTransitionListener;
	}

	expandedEntry.transitionName = snapshot.transitionName;
}

function clearEntry(entry: BackstackEntry): void {
	if (entry.fragment) {
		_clearFragment(entry);
	}

	entry.recreated = false;
	entry.fragment = null;
	const page = entry.resolvedPage;
	if (page && page._context) {
		entry.resolvedPage._tearDownUI(true);
	}
}

let framesCounter = 0;
const framesCache = new Array<WeakRef<AndroidFrame>>();

class AndroidFrame extends Observable implements AndroidFrameDefinition {
	public rootViewGroup: android.view.ViewGroup;
	public frameId;

	private _showActionBar = true;
	private _owner: Frame;

	constructor(owner: Frame) {
		super();
		this._owner = owner;
		this.frameId = framesCounter++;
		framesCache.push(new WeakRef(this));
	}

	public get showActionBar(): boolean {
		return this._showActionBar;
	}

	public set showActionBar(value: boolean) {
		if (this._showActionBar !== value) {
			this._showActionBar = value;
			if (this.owner.currentPage) {
				this.owner.currentPage.actionBar.update();
			}
		}
	}

	public get activity(): androidx.appcompat.app.AppCompatActivity {
		const activity: androidx.appcompat.app.AppCompatActivity = this.owner._context;
		if (activity) {
			return activity;
		}

		// traverse the parent chain for an ancestor Frame
		let currView = this._owner.parent;
		while (currView) {
			if (currView instanceof Frame) {
				return (<Frame>currView).android.activity;
			}

			currView = currView.parent;
		}

		return undefined;
	}

	public get actionBar(): android.app.ActionBar {
		const activity = this.currentActivity;
		if (!activity) {
			return undefined;
		}

		const bar = activity.getActionBar();
		if (!bar) {
			return undefined;
		}

		return bar;
	}

	public get currentActivity(): androidx.appcompat.app.AppCompatActivity {
		let activity = this.activity;
		if (activity) {
			return activity;
		}

		const frames = _stack();
		for (let length = frames.length, i = length - 1; i >= 0; i--) {
			activity = frames[i].android.activity;
			if (activity) {
				return activity;
			}
		}

		return undefined;
	}

	public get owner(): Frame {
		return this._owner;
	}

	public canGoBack() {
		if (!this.activity) {
			return false;
		}

		// can go back only if it is not the main one.
		return this.activity.getIntent().getAction() !== android.content.Intent.ACTION_MAIN;
	}

	public fragmentForPage(entry: BackstackEntry): any {
		const tag = entry && entry.fragmentTag;
		if (tag) {
			return this.owner._getFragmentManager().findFragmentByTag(tag);
		}

		return undefined;
	}
}

function findPageForFragment(fragment: androidx.fragment.app.Fragment, frame: Frame) {
	const fragmentTag = fragment.getTag();
	if (Trace.isEnabled()) {
		Trace.write(`Finding page for ${fragmentTag}.`, Trace.categories.NativeLifecycle);
	}

	let entry: BackstackEntry;
	const current = frame._currentEntry;
	const executingContext = frame._executingContext;
	if (current && current.fragmentTag === fragmentTag) {
		entry = current;
	} else if (executingContext && executingContext.entry && executingContext.entry.fragmentTag === fragmentTag) {
		entry = executingContext.entry;
	} else {
		frame.backStack.forEach(e=>{
			if (e && e.fragmentTag === fragmentTag) {
				entry = e;
			}
		})
	}

	let page: Page;
	if (entry) {
		entry.recreated = true;
		page = entry.resolvedPage;
	}

	if (page) {
		const callbacks: FragmentCallbacksImplementation = fragment[CALLBACKS];
		callbacks.frame = frame;
		callbacks.entry = entry;
		entry.fragment = fragment;
		_updateTransitions(entry);
	} else {
		throw new Error(`Could not find a page for ${fragmentTag}.`);
	}
}

function startActivity(activity: androidx.appcompat.app.AppCompatActivity, frameId: number) {
	// TODO: Implicitly, we will open the same activity type as the current one
	const intent = new android.content.Intent(activity, activity.getClass());
	intent.setAction(android.content.Intent.ACTION_DEFAULT);
	intent.putExtra(INTENT_EXTRA, frameId);

	// TODO: Put the navigation context (if any) in the intent
	activity.startActivity(intent);
}

function getFrameByNumberId(frameId: number): Frame {
	// Find the frame for this activity.
	for (let i = 0; i < framesCache.length; i++) {
		const aliveFrame = framesCache[i].get();
		if (aliveFrame && aliveFrame.frameId === frameId) {
			return aliveFrame.owner;
		}
	}

	return null;
}

function ensureFragmentClass() {
	if (fragmentClass) {
		return;
	}

	// this require will apply the FragmentClass implementation
	require('./fragment');

	if (!fragmentClass) {
		throw new Error('Failed to initialize the extended androidx.fragment.app.Fragment class');
	}
}

let fragmentClass: any;
export function setFragmentClass(clazz: any) {
	if (fragmentClass) {
		throw new Error('Fragment class already initialized');
	}

	fragmentClass = clazz;
}

class FragmentCallbacksImplementation implements AndroidFragmentCallbacks {
	public frame: Frame;
	public entry: BackstackEntry;
	private backgroundBitmap: android.graphics.Bitmap = null;

	@profile
	public onHiddenChanged(fragment: androidx.fragment.app.Fragment, hidden: boolean, superFunc: Function): void {
		if (Trace.isEnabled()) {
			Trace.write(`${fragment}.onHiddenChanged(${hidden})`, Trace.categories.NativeLifecycle);
		}
		superFunc.call(fragment, hidden);
	}

	@profile
	public onCreateAnimator(fragment: androidx.fragment.app.Fragment, transit: number, enter: boolean, nextAnim: number, superFunc: Function): android.animation.Animator {
		let animator = null;
		const entry = <any>this.entry;

		// Return enterAnimator only when new (no current entry) nested transition.
		if (enter && entry.isNestedDefaultTransition) {
			animator = entry.enterAnimator;
			entry.isNestedDefaultTransition = false;
		}

		return animator || superFunc.call(fragment, transit, enter, nextAnim);
	}

	@profile
	public onCreate(fragment: androidx.fragment.app.Fragment, savedInstanceState: android.os.Bundle, superFunc: Function): void {
		if (Trace.isEnabled()) {
			Trace.write(`${fragment}.onCreate(${savedInstanceState})`, Trace.categories.NativeLifecycle);
		}

		superFunc.call(fragment, savedInstanceState);
		// There is no entry set to the fragment, so this must be destroyed fragment that was recreated by Android.
		// We should find its corresponding page in our backstack and set it manually.
		if (!this.entry) {
			const args = fragment.getArguments();
			const frameId = args.getInt(FRAMEID);
			const frame = getFrameByNumberId(frameId);
			if (!frame) {
				throw new Error(`Cannot find Frame for ${fragment}`);
			}

			findPageForFragment(fragment, frame);
		}
	}

	@profile
	public onCreateView(fragment: androidx.fragment.app.Fragment, inflater: android.view.LayoutInflater, container: android.view.ViewGroup, savedInstanceState: android.os.Bundle, superFunc: Function): android.view.View {
		if (Trace.isEnabled()) {
			Trace.write(`${fragment}.onCreateView(inflater, container, ${savedInstanceState})`, Trace.categories.NativeLifecycle);
		}

		const entry = this.entry;
		if (!entry) {
			Trace.error(`${fragment}.onCreateView: entry is null or undefined`);

			return null;
		}

		const page = entry.resolvedPage;
		if (!page) {
			Trace.error(`${fragment}.onCreateView: entry has no resolvedPage`);

			return null;
		}

		const frame = this.frame;
		if (!frame) {
			Trace.error(`${fragment}.onCreateView: this.frame is null or undefined`);

			return null;
		}

		if (page.parent === frame) {
			// If we are navigating to a page that was destroyed
			// reinitialize its UI.
			if (!page._context) {
				const context = (container && container.getContext()) || (inflater && inflater.getContext());
				page._setupUI(context);
			}
		} else {
			if (!frame._styleScope) {
				// Make sure page will have styleScope even if parents don't.
				page._updateStyleScope();
			}

			frame._addView(page);
		}

		if (frame.isLoaded && !page.isLoaded) {
			page.callLoaded();
		}

		const savedState = entry.viewSavedState;
		if (savedState) {
			(<android.view.View>page.nativeViewProtected).restoreHierarchyState(savedState);
			entry.viewSavedState = null;
		}

		// fixes 'java.lang.IllegalStateException: The specified child already has a parent. You must call removeView() on the child's parent first'.
		// on app resume in nested frame scenarios with support library version greater than 26.0.0
		// HACK: this whole code block shouldn't be necessary as the native view is supposedly removed from its parent
		// right after onDestroyView(...) is called but for some reason the fragment view (page) still thinks it has a
		// parent while its supposed parent believes it properly removed its children; in order to "force" the child to
		// lose its parent we temporarily add it to the parent, and then remove it (addViewInLayout doesn't trigger layout pass)
		const nativeView = page.nativeViewProtected;
		if (nativeView != null) {
			const parentView = nativeView.getParent();
			if (parentView instanceof android.view.ViewGroup) {
				if (parentView.getChildCount() === 0) {
					parentView.addViewInLayout(nativeView, -1, new org.nativescript.widgets.CommonLayoutParams());
				}

				parentView.removeAllViews();
			}
		}

		return page.nativeViewProtected;
	}

	@profile
	public onSaveInstanceState(fragment: androidx.fragment.app.Fragment, outState: android.os.Bundle, superFunc: Function): void {
		if (Trace.isEnabled()) {
			Trace.write(`${fragment}.onSaveInstanceState(${outState})`, Trace.categories.NativeLifecycle);
		}
		superFunc.call(fragment, outState);
	}

	@profile
	public onDestroyView(fragment: org.nativescript.widgets.FragmentBase, superFunc: Function): void {
<<<<<<< HEAD
		if (Trace.isEnabled()) {
			Trace.write(`${fragment}.onDestroyView()`, Trace.categories.NativeLifecycle);
=======
		try {
			if (Trace.isEnabled()) {
				Trace.write(`${fragment}.onDestroyView()`, Trace.categories.NativeLifecycle);
			}

			const hasRemovingParent = fragment.getRemovingParentFragment();

			if (hasRemovingParent) {
				const nativeFrameView = this.frame.nativeViewProtected;
				if (nativeFrameView) {
					const bitmapDrawable = new android.graphics.drawable.BitmapDrawable(application.android.context.getResources(), this.backgroundBitmap);
					this.frame._originalBackground = this.frame.backgroundColor || new Color('White');
					nativeFrameView.setBackgroundDrawable(bitmapDrawable);
					this.backgroundBitmap = null;
				}
			}
		} finally {
			superFunc.call(fragment);
>>>>>>> b113f191
		}
		superFunc.call(fragment);
	}

	@profile
	public onDestroy(fragment: androidx.fragment.app.Fragment, superFunc: Function): void {
		if (Trace.isEnabled()) {
			Trace.write(`${fragment}.onDestroy()`, Trace.categories.NativeLifecycle);
		}

		superFunc.call(fragment);

		const entry = this.entry;
		if (!entry) {
			Trace.error(`${fragment}.onDestroy: entry is null or undefined`);

			return null;
		}

		// [nested frames / fragments] see https://github.com/NativeScript/NativeScript/issues/6629
		// retaining reference to a destroyed fragment here somehow causes a cryptic
		// "IllegalStateException: Failure saving state: active fragment has cleared index: -1"
		// in a specific mixed parent / nested frame navigation scenario
		entry.fragment = null;

		const page = entry.resolvedPage;
		if (!page) {
			Trace.error(`${fragment}.onDestroy: entry has no resolvedPage`);

			return null;
		}
	}

	@profile
	public onPause(fragment: org.nativescript.widgets.FragmentBase, superFunc: Function): void {
		superFunc.call(fragment);
	}

	@profile
	public onStop(fragment: androidx.fragment.app.Fragment, superFunc: Function): void {
		superFunc.call(fragment);
	}

	@profile
	public toStringOverride(fragment: androidx.fragment.app.Fragment, superFunc: Function): string {
		const entry = this.entry;
		if (entry) {
			return `${entry.fragmentTag}<${entry.resolvedPage}>`;
		} else {
			return 'NO ENTRY, ' + superFunc.call(fragment);
		}
	}

	private loadBitmapFromView(view: android.view.View): android.graphics.Bitmap {
		// Don't try to creat bitmaps with no dimensions as this causes a crash
		// This might happen when showing and closing dialogs fast.
		if (!(view && view.getWidth() > 0 && view.getHeight() > 0)) {
			return undefined;
		}

		// Another way to get view bitmap. Test performance vs setDrawingCacheEnabled
		// const width = view.getWidth();
		// const height = view.getHeight();
		// const bitmap = android.graphics.Bitmap.createBitmap(width, height, android.graphics.Bitmap.Config.ARGB_8888);
		// const canvas = new android.graphics.Canvas(bitmap);
		// view.layout(0, 0, width, height);
		// view.draw(canvas);

		view.setDrawingCacheEnabled(true);
		const drawCache = view.getDrawingCache();
		const bitmap = android.graphics.Bitmap.createBitmap(drawCache);
		view.setDrawingCacheEnabled(false);

		return bitmap;
	}
}

class ActivityCallbacksImplementation implements AndroidActivityCallbacks {
	private _rootView: View;

	public getRootView(): View {
		return this._rootView;
	}

	@profile
	public onCreate(activity: androidx.appcompat.app.AppCompatActivity, savedInstanceState: android.os.Bundle, intentOrSuperFunc: android.content.Intent | Function, superFunc?: Function): void {
		if (Trace.isEnabled()) {
			Trace.write(`Activity.onCreate(${savedInstanceState})`, Trace.categories.NativeLifecycle);
		}

		const intent: android.content.Intent = superFunc ? <android.content.Intent>intentOrSuperFunc : undefined;

		if (!superFunc) {
			console.log('AndroidActivityCallbacks.onCreate(activity: any, savedInstanceState: any, superFunc: Function) ' + 'is deprecated. Use AndroidActivityCallbacks.onCreate(activity: any, savedInstanceState: any, intent: any, superFunc: Function) instead.');
			superFunc = <Function>intentOrSuperFunc;
		}

		// If there is savedInstanceState this call will recreate all fragments that were previously in the navigation.
		// We take care of associating them with a Page from our backstack in the onAttachFragment callback.
		// If there is savedInstanceState and moduleLoaded is false we are restarted but process was killed.
		// For now we treat it like first run (e.g. we are not passing savedInstanceState so no fragments are being restored).
		// When we add support for application save/load state - revise this logic.
		const isRestart = !!savedInstanceState && moduleLoaded;
		superFunc.call(activity, isRestart ? savedInstanceState : null);

		// Try to get the rootViewId form the saved state in case the activity
		// was destroyed and we are now recreating it.
		if (savedInstanceState) {
			const rootViewId = savedInstanceState.getInt(ROOT_VIEW_ID_EXTRA, -1);
			if (rootViewId !== -1 && activityRootViewsMap.has(rootViewId)) {
				this._rootView = activityRootViewsMap.get(rootViewId).get();
			}
		}

		if (intent && intent.getAction()) {
			application.android.notify(<application.AndroidActivityNewIntentEventData>{
				eventName: application.AndroidApplication.activityNewIntentEvent,
				object: application.android,
				activity,
				intent,
			});
		}

		this.setActivityContent(activity, savedInstanceState, true);
		moduleLoaded = true;
	}

	@profile
	public onSaveInstanceState(activity: androidx.appcompat.app.AppCompatActivity, outState: android.os.Bundle, superFunc: Function): void {
		superFunc.call(activity, outState);
		const rootView = this._rootView;
		if (rootView instanceof Frame) {
			outState.putInt(INTENT_EXTRA, rootView.android.frameId);
			rootView._saveFragmentsState();
		}

		outState.putInt(ROOT_VIEW_ID_EXTRA, rootView._domId);
	}

	@profile
	public onNewIntent(activity: androidx.appcompat.app.AppCompatActivity, intent: android.content.Intent, superSetIntentFunc: Function, superFunc: Function): void {
		superFunc.call(activity, intent);
		superSetIntentFunc.call(activity, intent);

		application.android.notify(<application.AndroidActivityNewIntentEventData>{
			eventName: application.AndroidApplication.activityNewIntentEvent,
			object: application.android,
			activity,
			intent,
		});
	}

	@profile
	public onStart(activity: any, superFunc: Function): void {
		superFunc.call(activity);

		if (Trace.isEnabled()) {
			Trace.write('NativeScriptActivity.onStart();', Trace.categories.NativeLifecycle);
		}

		const rootView = this._rootView;
		if (rootView && !rootView.isLoaded) {
			rootView.callLoaded();
		}
	}

	@profile
	public onStop(activity: any, superFunc: Function): void {
		superFunc.call(activity);

		if (Trace.isEnabled()) {
			Trace.write('NativeScriptActivity.onStop();', Trace.categories.NativeLifecycle);
		}

		const rootView = this._rootView;
		if (rootView && rootView.isLoaded) {
			rootView.callUnloaded();
		}
	}

	@profile
	public onPostResume(activity: any, superFunc: Function): void {
		superFunc.call(activity);

		if (Trace.isEnabled()) {
			Trace.write('NativeScriptActivity.onPostResume();', Trace.categories.NativeLifecycle);
		}

		// NOTE: activity.onPostResume() is called when activity resume is complete and we can
		// safely raise the application resume event;
		// onActivityResumed(...) lifecycle callback registered in application is called too early
		// and raising the application resume event there causes issues like
		// https://github.com/NativeScript/NativeScript/issues/6708
		if ((<any>activity).isNativeScriptActivity) {
			const args = <application.ApplicationEventData>{
				eventName: application.resumeEvent,
				object: application.android,
				android: activity,
			};
			application.notify(args);
			application.android.paused = false;
		}
	}

	@profile
	public onDestroy(activity: any, superFunc: Function): void {
		try {
			if (Trace.isEnabled()) {
				Trace.write('NativeScriptActivity.onDestroy();', Trace.categories.NativeLifecycle);
			}

			const rootView = this._rootView;
			if (rootView) {
				rootView._tearDownUI(true);
			}

			const exitArgs = {
				eventName: application.exitEvent,
				object: application.android,
				android: activity,
			};
			application.notify(exitArgs);
		} finally {
			superFunc.call(activity);
		}
	}

	@profile
	public onBackPressed(activity: any, superFunc: Function): void {
		if (Trace.isEnabled()) {
			Trace.write('NativeScriptActivity.onBackPressed;', Trace.categories.NativeLifecycle);
		}

		const args = <application.AndroidActivityBackPressedEventData>{
			eventName: 'activityBackPressed',
			object: application.android,
			activity: activity,
			cancel: false,
		};
		application.android.notify(args);
		if (args.cancel) {
			return;
		}

		const view = this._rootView;
		let callSuper = false;

		const viewArgs = <application.AndroidActivityBackPressedEventData>{
			eventName: 'activityBackPressed',
			object: view,
			activity: activity,
			cancel: false,
		};
		view.notify(viewArgs);

		// In the case of Frame, use this callback only if it was overridden, since the original will cause navigation issues
		if (!viewArgs.cancel && (view.onBackPressed === Frame.prototype.onBackPressed || !view.onBackPressed())) {
			callSuper = view instanceof Frame ? !FrameBase.goBack() : true;
		}

		if (callSuper) {
			superFunc.call(activity);
		}
	}

	@profile
	public onRequestPermissionsResult(activity: any, requestCode: number, permissions: Array<string>, grantResults: Array<number>, superFunc: Function): void {
		if (Trace.isEnabled()) {
			Trace.write('NativeScriptActivity.onRequestPermissionsResult;', Trace.categories.NativeLifecycle);
		}

		application.android.notify(<application.AndroidActivityRequestPermissionsEventData>{
			eventName: 'activityRequestPermissions',
			object: application.android,
			activity: activity,
			requestCode: requestCode,
			permissions: permissions,
			grantResults: grantResults,
		});
	}

	@profile
	public onActivityResult(activity: any, requestCode: number, resultCode: number, data: android.content.Intent, superFunc: Function): void {
		superFunc.call(activity, requestCode, resultCode, data);
		if (Trace.isEnabled()) {
			Trace.write(`NativeScriptActivity.onActivityResult(${requestCode}, ${resultCode}, ${data})`, Trace.categories.NativeLifecycle);
		}

		application.android.notify(<application.AndroidActivityResultEventData>{
			eventName: 'activityResult',
			object: application.android,
			activity: activity,
			requestCode: requestCode,
			resultCode: resultCode,
			intent: data,
		});
	}

	public resetActivityContent(activity: androidx.appcompat.app.AppCompatActivity): void {
		if (this._rootView) {
			const manager = this._rootView._getFragmentManager();
			manager.executePendingTransactions();

			this._rootView._onRootViewReset();
		}
		// Delete previously cached root view in order to recreate it.
		this._rootView = null;
		this.setActivityContent(activity, null, false);
		this._rootView.callLoaded();
	}

	// Paths that go trough this method:
	// 1. Application initial start - there is no rootView in callbacks.
	// 2. Application revived after Activity is destroyed. this._rootView should have been restored by id in onCreate.
	// 3. Livesync if rootView has no custom _onLivesync. this._rootView should have been cleared upfront. Launch event should not fired
	// 4. _resetRootView method. this._rootView should have been cleared upfront. Launch event should not fired
	private setActivityContent(activity: androidx.appcompat.app.AppCompatActivity, savedInstanceState: android.os.Bundle, fireLaunchEvent: boolean): void {
		let rootView = this._rootView;

		if (Trace.isEnabled()) {
			Trace.write(`Frame.setActivityContent rootView: ${rootView} shouldCreateRootFrame: false fireLaunchEvent: ${fireLaunchEvent}`, Trace.categories.NativeLifecycle);
		}

		if (!rootView) {
			const mainEntry = application.getMainEntry();
			const intent = activity.getIntent();

			if (fireLaunchEvent) {
				// entry point for Angular and Vue frameworks
				rootView = notifyLaunch(intent, <any>savedInstanceState, null);
			}

			if (!rootView) {
				// entry point for NS Core
				if (!mainEntry) {
					// Also handles scenarios with Angular and Vue where the notifyLaunch didn't return a root view.
					throw new Error('Main entry is missing. App cannot be started. Verify app bootstrap.');
				}

				rootView = Builder.createViewFromEntry(mainEntry);
			}

			this._rootView = rootView;
			activityRootViewsMap.set(rootView._domId, new WeakRef(rootView));

			const deviceType = Device.deviceType.toLowerCase();

			CSSUtils.pushToSystemCssClasses(`${CSSUtils.CLASS_PREFIX}${ANDROID_PLATFORM}`);
			CSSUtils.pushToSystemCssClasses(`${CSSUtils.CLASS_PREFIX}${deviceType}`);
			CSSUtils.pushToSystemCssClasses(`${CSSUtils.CLASS_PREFIX}${application.android.orientation}`);
			CSSUtils.pushToSystemCssClasses(`${CSSUtils.CLASS_PREFIX}${application.android.systemAppearance}`);

			this._rootView.cssClasses.add(CSSUtils.ROOT_VIEW_CSS_CLASS);
			const rootViewCssClasses = CSSUtils.getSystemCssClasses();
			rootViewCssClasses.forEach((c) => this._rootView.cssClasses.add(c));
		}

		// setup view as styleScopeHost
		rootView._setupAsRootView(activity);

		activity.setContentView(rootView.nativeViewProtected, new org.nativescript.widgets.CommonLayoutParams());
	}
}

const notifyLaunch = profile('notifyLaunch', function notifyLaunch(intent: android.content.Intent, savedInstanceState: android.os.Bundle): View {
	const launchArgs: application.LaunchEventData = {
		eventName: application.launchEvent,
		object: application.android,
		android: intent,
		savedInstanceState,
	};

	application.notify(launchArgs);
	application.notify(<application.LoadAppCSSEventData>{
		eventName: 'loadAppCss',
		object: <any>this,
		cssFile: application.getCssFileName(),
	});

	return launchArgs.root;
});

export function setActivityCallbacks(activity: androidx.appcompat.app.AppCompatActivity): void {
	activity[CALLBACKS] = new ActivityCallbacksImplementation();
}

export function setFragmentCallbacks(fragment: androidx.fragment.app.Fragment): void {
	fragment[CALLBACKS] = new FragmentCallbacksImplementation();
}<|MERGE_RESOLUTION|>--- conflicted
+++ resolved
@@ -436,7 +436,7 @@
 		}
 
 		if (clearHistory || isReplace) {
-			transaction.replace(this.containerViewId, newFragment, newFragmentTag);
+		transaction.replace(this.containerViewId, newFragment, newFragmentTag);
 		} else  {
 			transaction.add(this.containerViewId, newFragment, newFragmentTag);
 		}
@@ -483,7 +483,7 @@
 		for (let index = goBackToIndex + 1; index < currentIndex; index++) {
 			transaction.remove(this.backStack[index].fragment);
 		}
-		
+
 		transaction.commitAllowingStateLoss();
 	}
 
@@ -976,32 +976,11 @@
 
 	@profile
 	public onDestroyView(fragment: org.nativescript.widgets.FragmentBase, superFunc: Function): void {
-<<<<<<< HEAD
-		if (Trace.isEnabled()) {
-			Trace.write(`${fragment}.onDestroyView()`, Trace.categories.NativeLifecycle);
-=======
-		try {
 			if (Trace.isEnabled()) {
 				Trace.write(`${fragment}.onDestroyView()`, Trace.categories.NativeLifecycle);
 			}
-
-			const hasRemovingParent = fragment.getRemovingParentFragment();
-
-			if (hasRemovingParent) {
-				const nativeFrameView = this.frame.nativeViewProtected;
-				if (nativeFrameView) {
-					const bitmapDrawable = new android.graphics.drawable.BitmapDrawable(application.android.context.getResources(), this.backgroundBitmap);
-					this.frame._originalBackground = this.frame.backgroundColor || new Color('White');
-					nativeFrameView.setBackgroundDrawable(bitmapDrawable);
-					this.backgroundBitmap = null;
-				}
-			}
-		} finally {
 			superFunc.call(fragment);
->>>>>>> b113f191
-		}
-		superFunc.call(fragment);
-	}
+		}
 
 	@profile
 	public onDestroy(fragment: androidx.fragment.app.Fragment, superFunc: Function): void {
@@ -1034,7 +1013,7 @@
 
 	@profile
 	public onPause(fragment: org.nativescript.widgets.FragmentBase, superFunc: Function): void {
-		superFunc.call(fragment);
+			superFunc.call(fragment);
 	}
 
 	@profile

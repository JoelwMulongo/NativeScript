// Definitions.
import { Point, CustomLayoutView as CustomLayoutViewDefinition, dip } from '.';
import { GestureTypes, GestureEventData } from '../../gestures';
// Types.
import { ViewCommon, isEnabledProperty, originXProperty, originYProperty, automationTextProperty, isUserInteractionEnabledProperty } from './view-common';
import { paddingLeftProperty, paddingTopProperty, paddingRightProperty, paddingBottomProperty } from '../../styling/style-properties';
import { layout } from '../../../utils';
import { Trace } from '../../../trace';
import { ShowModalOptions } from '../view-base';
import { EventData } from '../../../data/observable';

import {
	perspectiveProperty,
	Length,
	PercentLength,
	Visibility,
	HorizontalAlignment,
	VerticalAlignment,
	visibilityProperty,
	opacityProperty,
	horizontalAlignmentProperty,
	verticalAlignmentProperty,
	minWidthProperty,
	minHeightProperty,
	widthProperty,
	heightProperty,
	marginLeftProperty,
	marginTopProperty,
	marginRightProperty,
	marginBottomProperty,
	rotateProperty,
	rotateXProperty,
	rotateYProperty,
	scaleXProperty,
	scaleYProperty,
	translateXProperty,
	translateYProperty,
	zIndexProperty,
	backgroundInternalProperty,
	androidElevationProperty,
	androidDynamicElevationOffsetProperty,
} from '../../styling/style-properties';

import { Background, ad as androidBackground } from '../../styling/background';
import { refreshBorderDrawable } from '../../styling/background.android';
import { profile } from '../../../profiling';
import { topmost } from '../../frame/frame-stack';
import { Screen } from '../../../platform';
import { AndroidActivityBackPressedEventData, android as androidApp } from '../../../application';
import { Device } from '../../../platform';
import lazy from '../../../utils/lazy';

export * from './view-common';
// helpers (these are okay re-exported here)
export * from './view-helper';
// This one can eventually be cleaned up but causes issues with a lot of ui-suite plugins in particular if not exported here
export * from '../properties';

const DOMID = '_domId';
const androidBackPressedEvent = 'androidBackPressed';

const shortAnimTime = 17694720; // android.R.integer.config_shortAnimTime
const statePressed = 16842919; // android.R.attr.state_pressed
const stateEnabled = 16842910; // android.R.attr.state_enabled
const styleAnimationDialog = 16973826; // android.R.style.Animation_Dialog

const VERTICAL_GRAVITY_MASK = 112; // android.view.Gravity.VERTICAL_GRAVITY_MASK
const HORIZONTAL_GRAVITY_MASK = 7; // android.view.Gravity.HORIZONTAL_GRAVITY_MASK

const sdkVersion = lazy(() => parseInt(Device.sdkVersion));

const modalMap = new Map<number, DialogOptions>();

let TouchListener: TouchListener;
let DialogFragment: DialogFragment;

interface DialogOptions {
	owner: View;
	fullscreen: boolean;
	animated: boolean;
	stretched: boolean;
	cancelable: boolean;
	windowSoftInputMode: number;
	shownCallback: () => void;
	dismissCallback: () => void;
}

interface TouchListener {
	new (owner: View): android.view.View.OnTouchListener;
}

interface DialogFragment {
	new (): androidx.fragment.app.DialogFragment;
}

function initializeTouchListener(): void {
	if (TouchListener) {
		return;
	}

	@NativeClass
	@Interfaces([android.view.View.OnTouchListener])
	class TouchListenerImpl extends java.lang.Object implements android.view.View.OnTouchListener {
		private owner: WeakRef<View>;
		constructor(owner: View) {
			super();
			this.owner = new WeakRef(owner);

			return global.__native(this);
		}

		onTouch(view: android.view.View, event: android.view.MotionEvent): boolean {
			const owner = this.owner.get();
			if (!owner) {
				return;
			}
			owner.handleGestureTouch(event);

			const nativeView = owner.nativeViewProtected;
			if (!nativeView || !nativeView.onTouchEvent) {
				return false;
			}

			return nativeView.onTouchEvent(event);
		}
	}

	TouchListener = TouchListenerImpl;
}

function initializeDialogFragment() {
	if (DialogFragment) {
		return;
	}

	@NativeClass
	class DialogImpl extends android.app.Dialog {
		constructor(public fragment: DialogFragmentImpl, context: android.content.Context, themeResId: number) {
			super(context, themeResId);

			return global.__native(this);
		}

		public onDetachedFromWindow(): void {
			super.onDetachedFromWindow();
			this.fragment = null;
		}

		public onBackPressed(): void {
			const view = this.fragment.owner;
			const args = <AndroidActivityBackPressedEventData>{
				eventName: 'activityBackPressed',
				object: view,
				activity: view._context,
				cancel: false,
			};

			// Fist fire application.android global event
			androidApp.notify(args);
			if (args.cancel) {
				return;
			}

			view.notify(args);

			if (!args.cancel && !view.onBackPressed()) {
				super.onBackPressed();
			}
		}
	}

	@NativeClass
	class DialogFragmentImpl extends androidx.fragment.app.DialogFragment {
		public owner: View;
		private _fullscreen: boolean;
		private _windowSoftInputMode: number;
		private _animated: boolean;
		private _stretched: boolean;
		private _cancelable: boolean;
		private _shownCallback: () => void;
		private _dismissCallback: () => void;

		constructor() {
			super();

			return global.__native(this);
		}

		public onCreateDialog(savedInstanceState: android.os.Bundle): android.app.Dialog {
			const ownerId = this.getArguments().getInt(DOMID);
			const options = getModalOptions(ownerId);
			this.owner = options.owner;
			// Set owner._dialogFragment to this in case the DialogFragment was recreated after app suspend
			this.owner._dialogFragment = this;
			this._fullscreen = options.fullscreen;
			this._animated = options.animated;
			this._cancelable = options.cancelable;
			this._stretched = options.stretched;
			this._dismissCallback = options.dismissCallback;
			this._shownCallback = options.shownCallback;
			this._windowSoftInputMode = options.windowSoftInputMode;
			this.setStyle(androidx.fragment.app.DialogFragment.STYLE_NO_TITLE, 0);

			let theme = this.getTheme();
			if (this._fullscreen) {
				// In fullscreen mode, get the application's theme.
				theme = this.getActivity().getApplicationInfo().theme;
			}

			const dialog = new DialogImpl(this, this.getActivity(), theme);

			// do not override alignment unless fullscreen modal will be shown;
			// otherwise we might break component-level layout:
			// https://github.com/NativeScript/NativeScript/issues/5392
			if (!this._fullscreen && !this._stretched) {
				this.owner.horizontalAlignment = 'center';
				this.owner.verticalAlignment = 'middle';
			} else {
				this.owner.horizontalAlignment = 'stretch';
				this.owner.verticalAlignment = 'stretch';
			}

			// set the modal window animation
			// https://github.com/NativeScript/NativeScript/issues/5989
			if (this._animated) {
				dialog.getWindow().setWindowAnimations(styleAnimationDialog);
			}

			dialog.setCanceledOnTouchOutside(this._cancelable);

			return dialog;
		}

		public onCreateView(inflater: android.view.LayoutInflater, container: android.view.ViewGroup, savedInstanceState: android.os.Bundle): android.view.View {
			const owner = this.owner;
			owner._setupAsRootView(this.getActivity());
			owner._isAddedToNativeVisualTree = true;

			// we need to set the window SoftInputMode here.
			// it wont work is set in onStart
			const window = this.getDialog().getWindow();
			if (this._windowSoftInputMode !== undefined) {
				window.setSoftInputMode(this._windowSoftInputMode);
			} else {
				// the dialog seems to not follow the default activity softInputMode,
				// thus set we set it here.
				window.setSoftInputMode((<androidx.appcompat.app.AppCompatActivity>owner._context).getWindow().getAttributes().softInputMode);
			}
			return owner.nativeViewProtected;
		}

		public onStart(): void {
			super.onStart();
			if (this._fullscreen) {
				const window = this.getDialog().getWindow();
				const length = android.view.ViewGroup.LayoutParams.MATCH_PARENT;
				// set the animations to use on showing and hiding the dialog
				window.setWindowAnimations(16973826); //android.R.style.Animation_Dialog
				window.setLayout(length, length);
				// This removes the default backgroundDrawable so there are no margins.
				window.setBackgroundDrawable(new android.graphics.drawable.ColorDrawable(android.graphics.Color.WHITE));
			}

			const owner = this.owner;
			if (owner && !owner.isLoaded) {
				owner.callLoaded();
			}

			this._shownCallback();
		}

		public onDismiss(dialog: android.content.DialogInterface): void {
			super.onDismiss(dialog);
			const manager = this.getFragmentManager();
			if (manager) {
				removeModal(this.owner._domId);
				this._dismissCallback();
			}

			const owner = this.owner;
			if (owner && owner.isLoaded) {
				owner.callUnloaded();
			}
		}

		public onDestroy(): void {
			super.onDestroy();
			const owner = this.owner;

			if (owner) {
				// Android calls onDestroy before onDismiss.
				// Make sure we unload first and then call _tearDownUI.
				if (owner.isLoaded) {
					owner.callUnloaded();
				}

				owner._isAddedToNativeVisualTree = false;
				owner._tearDownUI(true);
			}
		}
	}

	DialogFragment = DialogFragmentImpl;
}

function saveModal(options: DialogOptions) {
	modalMap.set(options.owner._domId, options);
}

function removeModal(domId: number) {
	modalMap.delete(domId);
}

function getModalOptions(domId: number): DialogOptions {
	return modalMap.get(domId);
}

export class View extends ViewCommon {
	public static androidBackPressedEvent = androidBackPressedEvent;

	public _dialogFragment: androidx.fragment.app.DialogFragment;
	public _manager: androidx.fragment.app.FragmentManager;
	private _isClickable: boolean;
	private touchListenerIsSet: boolean;
	private touchListener: android.view.View.OnTouchListener;
	private layoutChangeListenerIsSet: boolean;
	private layoutChangeListener: android.view.View.OnLayoutChangeListener;
	private _rootManager: androidx.fragment.app.FragmentManager;

	nativeViewProtected: android.view.View;

	// TODO: Implement unobserve that detach the touchListener.
	_observe(type: GestureTypes, callback: (args: GestureEventData) => void, thisArg?: any): void {
		super._observe(type, callback, thisArg);
		if (this.isLoaded && !this.touchListenerIsSet) {
			this.setOnTouchListener();
		}
	}

	on(eventNames: string, callback: (data: EventData) => void, thisArg?: any) {
		super.on(eventNames, callback, thisArg);
		const isLayoutEvent = typeof eventNames === 'string' ? eventNames.indexOf(ViewCommon.layoutChangedEvent) !== -1 : false;

		if (this.isLoaded && !this.layoutChangeListenerIsSet && isLayoutEvent) {
			this.setOnLayoutChangeListener();
		}
	}

	off(eventNames: string, callback?: any, thisArg?: any) {
		super.off(eventNames, callback, thisArg);
		const isLayoutEvent = typeof eventNames === 'string' ? eventNames.indexOf(ViewCommon.layoutChangedEvent) !== -1 : false;

		// Remove native listener only if there are no more user listeners for LayoutChanged event
		if (this.isLoaded && this.layoutChangeListenerIsSet && isLayoutEvent && !this.hasListeners(ViewCommon.layoutChangedEvent)) {
			this.nativeViewProtected.removeOnLayoutChangeListener(this.layoutChangeListener);
			this.layoutChangeListenerIsSet = false;
		}
	}

	public _getChildFragmentManager(): androidx.fragment.app.FragmentManager {
		return null;
	}

	public _getRootFragmentManager(): androidx.fragment.app.FragmentManager {
		if (!this._rootManager && this._context) {
			this._rootManager = (<androidx.fragment.app.FragmentActivity>this._context).getSupportFragmentManager();
		}

		return this._rootManager;
	}

	public _getFragmentManager(): androidx.fragment.app.FragmentManager {
		let manager = this._manager;
		if (!manager) {
			let view: View = this;
			let frameOrTabViewItemFound = false;
			while (view) {
				// when interacting with nested fragments instead of using getSupportFragmentManager
				// we must always use getChildFragmentManager instead;
				// we have three sources of fragments -- Frame fragments, TabViewItem fragments, and
				// modal dialog fragments

				// modal -> frame / tabview (frame / tabview use modal CHILD fm)
				const dialogFragment = view._dialogFragment;
				if (dialogFragment) {
					manager = dialogFragment.getChildFragmentManager();
					break;
				}

				// - frame1 -> frame2 (frame2 uses frame1 CHILD fm)
				// - tabview -> frame1 (frame1 uses tabview item CHILD fm)
				// - frame1 -> tabview (tabview uses frame1 CHILD fm)
				// - frame1 -> tabview -> frame2 (tabview uses frame1 CHILD fm; frame2 uses tabview item CHILD fm)
				if (view._hasFragments) {
					if (frameOrTabViewItemFound) {
						manager = view._getChildFragmentManager();
						break;
					}

					frameOrTabViewItemFound = true;
				}

				// the case is needed because _dialogFragment is on View
				// but parent may be ViewBase.
				view = view.parent as View;
			}

			if (!manager) {
				manager = this._getRootFragmentManager();
			}

			this._manager = manager;
		}

		return manager;
	}

	@profile
	public onLoaded() {
		this._manager = null;
		this._rootManager = null;
		super.onLoaded();
		this.setOnTouchListener();
	}

	@profile
	public onUnloaded() {
		if (this.touchListenerIsSet) {
			this.touchListenerIsSet = false;
			if (this.nativeViewProtected) {
				this.nativeViewProtected.setOnTouchListener(null);
				this.nativeViewProtected.setClickable(this._isClickable);
			}
		}

		this._manager = null;
		this._rootManager = null;
		super.onUnloaded();
	}

	public onBackPressed(): boolean {
		const topmostFrame = topmost();

		// Delegate back navigation handling to the topmost Frame
		// when it's a child of the current View.
		if (topmostFrame && topmostFrame._hasAncestorView(this)) {
			return topmostFrame.onBackPressed();
		}

		return false;
	}

	public handleGestureTouch(event: android.view.MotionEvent): any {
		for (const type in this._gestureObservers) {
			const list = this._gestureObservers[type];
			list.forEach((element) => {
				element.androidOnTouchEvent(event);
			});
		}
		if (this.parent instanceof View) {
			this.parent.handleGestureTouch(event);
		}
	}

	hasGestureObservers() {
		return this._gestureObservers && Object.keys(this._gestureObservers).length > 0;
	}

	public initNativeView(): void {
		super.initNativeView();
		this._isClickable = this.nativeViewProtected.isClickable();

		if (this.hasListeners(ViewCommon.layoutChangedEvent)) {
			this.setOnLayoutChangeListener();
		}
	}

	public disposeNativeView(): void {
		super.disposeNativeView();

		if (this.layoutChangeListenerIsSet) {
			this.layoutChangeListenerIsSet = false;
			this.nativeViewProtected.removeOnLayoutChangeListener(this.layoutChangeListener);
		}
	}

	setOnTouchListener() {
		if (!this.nativeViewProtected || !this.hasGestureObservers()) {
			return;
		}

		// do not set noop listener that handles the event (disabled listener) if IsUserInteractionEnabled is
		// false as we might need the ability for the event to pass through to a parent view
		initializeTouchListener();
		this.touchListener = this.touchListener || new TouchListener(this);
		this.nativeViewProtected.setOnTouchListener(this.touchListener);

		this.touchListenerIsSet = true;
		if (this.nativeViewProtected.setClickable) {
			this.nativeViewProtected.setClickable(this.isUserInteractionEnabled);
		}
	}

	private setOnLayoutChangeListener() {
		if (this.nativeViewProtected) {
			const owner = this;
			this.layoutChangeListenerIsSet = true;
			this.layoutChangeListener =
				this.layoutChangeListener ||
				new android.view.View.OnLayoutChangeListener({
					onLayoutChange(v: android.view.View, left: number, top: number, right: number, bottom: number, oldLeft: number, oldTop: number, oldRight: number, oldBottom: number): void {
						if (left !== oldLeft || top !== oldTop || right !== oldRight || bottom !== oldBottom) {
							owner._raiseLayoutChangedEvent();
						}
					},
				});

			this.nativeViewProtected.addOnLayoutChangeListener(this.layoutChangeListener);
		}
	}

	get isLayoutRequired(): boolean {
		return !this.isLayoutValid;
	}

	get isLayoutValid(): boolean {
		if (this.nativeViewProtected) {
			return !this.nativeViewProtected.isLayoutRequested();
		}

		return false;
	}

	get _hasFragments(): boolean {
		return false;
	}

	public layoutNativeView(left: number, top: number, right: number, bottom: number): void {
		if (this.nativeViewProtected) {
			this.nativeViewProtected.layout(left, top, right, bottom);
		}
	}

	@profile
	public requestLayout(): void {
		if (this._suspendRequestLayout) {
			this._requetLayoutNeeded = true;
			return;
		}
		this._requetLayoutNeeded = false;
		super.requestLayout();
		if (this.nativeViewProtected) {
			this.nativeViewProtected.requestLayout();
		}
	}

	public measure(widthMeasureSpec: number, heightMeasureSpec: number): void {
		super.measure(widthMeasureSpec, heightMeasureSpec);
		this.onMeasure(widthMeasureSpec, heightMeasureSpec);
	}

	public layout(left: number, top: number, right: number, bottom: number): void {
		super.layout(left, top, right, bottom);
		this.onLayout(left, top, right, bottom);
	}

	public onMeasure(widthMeasureSpec: number, heightMeasureSpec: number): void {
		const view = this.nativeViewProtected;
		if (view) {
			view.measure(widthMeasureSpec, heightMeasureSpec);
			this.setMeasuredDimension(view.getMeasuredWidth(), view.getMeasuredHeight());
		}
	}

	public onLayout(left: number, top: number, right: number, bottom: number): void {
		const view = this.nativeViewProtected;
		if (view) {
			this.layoutNativeView(left, top, right, bottom);
		}
	}

	_getCurrentLayoutBounds(): {
		left: number;
		top: number;
		right: number;
		bottom: number;
	} {
		if (this.nativeViewProtected && !this.isCollapsed) {
			return {
				left: this.nativeViewProtected.getLeft(),
				top: this.nativeViewProtected.getTop(),
				right: this.nativeViewProtected.getRight(),
				bottom: this.nativeViewProtected.getBottom(),
			};
		} else {
			return { left: 0, top: 0, right: 0, bottom: 0 };
		}
	}

	public getMeasuredWidth(): number {
		if (this.nativeViewProtected) {
			return this.nativeViewProtected.getMeasuredWidth();
		}

		return super.getMeasuredWidth();
	}

	public getMeasuredHeight(): number {
		if (this.nativeViewProtected) {
			return this.nativeViewProtected.getMeasuredHeight();
		}

		return super.getMeasuredHeight();
	}

	public focus(): boolean {
		if (this.nativeViewProtected) {
			return this.nativeViewProtected.requestFocus();
		}

		return false;
	}

	public getLocationInWindow(): Point {
		if (!this.nativeViewProtected || !this.nativeViewProtected.getWindowToken()) {
			return undefined;
		}

		const nativeArray = (<any>Array).create('int', 2);
		this.nativeViewProtected.getLocationInWindow(nativeArray);

		return {
			x: layout.toDeviceIndependentPixels(nativeArray[0]),
			y: layout.toDeviceIndependentPixels(nativeArray[1]),
		};
	}

	public getLocationOnScreen(): Point {
		if (!this.nativeViewProtected || !this.nativeViewProtected.getWindowToken()) {
			return undefined;
		}

		const nativeArray = (<any>Array).create('int', 2);
		this.nativeViewProtected.getLocationOnScreen(nativeArray);

		return {
			x: layout.toDeviceIndependentPixels(nativeArray[0]),
			y: layout.toDeviceIndependentPixels(nativeArray[1]),
		};
	}

	public getLocationRelativeTo(otherView: ViewCommon): Point {
		if (!this.nativeViewProtected || !this.nativeViewProtected.getWindowToken() || !otherView || !otherView.nativeViewProtected || !otherView.nativeViewProtected.getWindowToken() || this.nativeViewProtected.getWindowToken() !== otherView.nativeViewProtected.getWindowToken()) {
			return undefined;
		}

		const myArray = (<any>Array).create('int', 2);
		this.nativeViewProtected.getLocationOnScreen(myArray);
		const otherArray = (<any>Array).create('int', 2);
		otherView.nativeViewProtected.getLocationOnScreen(otherArray);

		return {
			x: layout.toDeviceIndependentPixels(myArray[0] - otherArray[0]),
			y: layout.toDeviceIndependentPixels(myArray[1] - otherArray[1]),
		};
	}

	public static resolveSizeAndState(size: number, specSize: number, specMode: number, childMeasuredState: number): number {
		let result = size;
		switch (specMode) {
			case layout.UNSPECIFIED:
				result = size;
				break;

			case layout.AT_MOST:
				if (specSize < size) {
					result = specSize | layout.MEASURED_STATE_TOO_SMALL;
				}
				break;

			case layout.EXACTLY:
				result = specSize;
				break;
		}

		return result | (childMeasuredState & layout.MEASURED_STATE_MASK);
	}
	protected _showNativeModalView(parent: View, options: ShowModalOptions) {
		super._showNativeModalView(parent, options);
		initializeDialogFragment();

		const df = new DialogFragment();
		const args = new android.os.Bundle();
		args.putInt(DOMID, this._domId);
		df.setArguments(args);

		let cancelable = true;
		let windowSoftInputMode: number;

		if (options.android) {
			if ((<any>options).android.cancelable !== undefined) {
				cancelable = !!(<any>options).android.cancelable;
				console.log('ShowModalOptions.android.cancelable is deprecated. Use ShowModalOptions.cancelable instead.');
			}
			windowSoftInputMode = (<any>options).android.windowSoftInputMode;
		}

		cancelable = options.cancelable !== undefined ? !!options.cancelable : cancelable;

		const dialogOptions: DialogOptions = {
			owner: this,
			fullscreen: !!options.fullscreen,
			animated: !!options.animated,
			stretched: !!options.stretched,
			cancelable: cancelable,
			windowSoftInputMode: windowSoftInputMode,
			shownCallback: () => this._raiseShownModallyEvent(),
			dismissCallback: () => this.closeModal(),
		};

		saveModal(dialogOptions);

		this._dialogFragment = df;
		this._raiseShowingModallyEvent();

		this._dialogFragment.show(parent._getRootFragmentManager(), this._domId.toString());
	}

	protected _hideNativeModalView(parent: View, whenClosedCallback: () => void) {
		const manager = this._dialogFragment.getFragmentManager();
		if (manager) {
			this._dialogFragment.dismissAllowingStateLoss();
		}

		this._dialogFragment = null;
		whenClosedCallback();
	}

	[isEnabledProperty.setNative](value: boolean) {
		this.nativeViewProtected.setEnabled(value);
	}

	[originXProperty.getDefault](): number {
		return this.nativeViewProtected.getPivotX();
	}
	[originXProperty.setNative](value: number) {
		org.nativescript.widgets.OriginPoint.setX(this.nativeViewProtected, value);
	}

	[originYProperty.getDefault](): number {
		return this.nativeViewProtected.getPivotY();
	}
	[originYProperty.setNative](value: number) {
		org.nativescript.widgets.OriginPoint.setY(this.nativeViewProtected, value);
	}

	[automationTextProperty.getDefault](): string {
		return this.nativeViewProtected.getContentDescription();
	}
	[automationTextProperty.setNative](value: string) {
		this.nativeViewProtected.setContentDescription(value);
	}

	[isUserInteractionEnabledProperty.setNative](value: boolean) {
		this.nativeViewProtected.setClickable(value);
		this.nativeViewProtected.setFocusable(value);
	}

	[visibilityProperty.getDefault](): Visibility {
		const nativeVisibility = this.nativeViewProtected.getVisibility();
		switch (nativeVisibility) {
			case android.view.View.VISIBLE:
				return 'visible';
			case android.view.View.INVISIBLE:
				return 'hidden';
			case android.view.View.GONE:
				return 'collapse';
			default:
				throw new Error(`Unsupported android.view.View visibility: ${nativeVisibility}. Currently supported values are android.view.View.VISIBLE, android.view.View.INVISIBLE, android.view.View.GONE.`);
		}
	}
	[visibilityProperty.setNative](value: Visibility) {
		switch (value) {
			case 'visible':
				this.nativeViewProtected.setVisibility(android.view.View.VISIBLE);
				break;
			case 'hidden':
				this.nativeViewProtected.setVisibility(android.view.View.INVISIBLE);
				break;
			case 'collapse':
				this.nativeViewProtected.setVisibility(android.view.View.GONE);
				break;
			default:
				throw new Error(`Invalid visibility value: ${value}. Valid values are: visible, hidden, collapse.`);
		}
	}

	[opacityProperty.getDefault](): number {
		return this.nativeViewProtected.getAlpha();
	}
	[opacityProperty.setNative](value: number) {
		this.nativeViewProtected.setAlpha(float(value));
	}

	[androidElevationProperty.getDefault](): number {
		return this.getDefaultElevation();
	}
	[androidElevationProperty.setNative](value: number) {
		if (sdkVersion() < 21) {
			return;
		}

		this.refreshStateListAnimator();
	}

	[androidDynamicElevationOffsetProperty.getDefault](): number {
		return this.getDefaultDynamicElevationOffset();
	}
	[androidDynamicElevationOffsetProperty.setNative](value: number) {
		if (sdkVersion() < 21) {
			return;
		}

		this.refreshStateListAnimator();
	}

	protected getDefaultElevation(): number {
		if (sdkVersion() < 21) {
			return 0;
		}

		// NOTE: overriden in Button implementation as for widgets with StateListAnimator (Button)
		// nativeView.getElevation() returns 0 at the time of the getDefault() query
		return layout.toDeviceIndependentPixels((<any>this.nativeViewProtected).getElevation());
	}

	protected getDefaultDynamicElevationOffset() {
		// NOTE: overriden in Button implementation
		return 0;
	}

	private refreshStateListAnimator() {
		const nativeView: any = this.nativeViewProtected;

		const ObjectAnimator = android.animation.ObjectAnimator;
		const AnimatorSet = android.animation.AnimatorSet;

		const duration = nativeView.getContext().getResources().getInteger(shortAnimTime) / 2;

		let elevation = this.androidElevation;
		if (typeof elevation === 'undefined' || elevation === null) {
			elevation = this.getDefaultElevation();
		}
		elevation = layout.toDevicePixels(elevation);

		const z = layout.toDevicePixels(0);

		let pressedZ = this.androidDynamicElevationOffset;
		if (typeof pressedZ === 'undefined' || pressedZ === null) {
			pressedZ = this.getDefaultDynamicElevationOffset();
		}
		pressedZ = layout.toDevicePixels(pressedZ);

		const pressedSet = new AnimatorSet();
		pressedSet.playTogether(java.util.Arrays.asList([ObjectAnimator.ofFloat(nativeView, 'translationZ', [pressedZ]).setDuration(duration), ObjectAnimator.ofFloat(nativeView, 'elevation', [elevation]).setDuration(0)]));

		const notPressedSet = new AnimatorSet();
		notPressedSet.playTogether(java.util.Arrays.asList([ObjectAnimator.ofFloat(nativeView, 'translationZ', [z]).setDuration(duration), ObjectAnimator.ofFloat(nativeView, 'elevation', [elevation]).setDuration(0)]));

		const defaultSet = new AnimatorSet();
		defaultSet.playTogether(java.util.Arrays.asList([ObjectAnimator.ofFloat(nativeView, 'translationZ', [0]).setDuration(0), ObjectAnimator.ofFloat(nativeView, 'elevation', [0]).setDuration(0)]));

		const stateListAnimator = new (<any>android.animation).StateListAnimator();
		stateListAnimator.addState([statePressed, stateEnabled], pressedSet);
		stateListAnimator.addState([stateEnabled], notPressedSet);
		stateListAnimator.addState([], defaultSet);

		const currentAnimator = nativeView.getStateListAnimator();
		if (currentAnimator) {
			currentAnimator.jumpToCurrentState();
		}
		nativeView.setStateListAnimator(stateListAnimator);
	}

	[horizontalAlignmentProperty.getDefault](): HorizontalAlignment {
		return <HorizontalAlignment>org.nativescript.widgets.ViewHelper.getHorizontalAlignment(this.nativeViewProtected);
	}
	[horizontalAlignmentProperty.setNative](value: HorizontalAlignment) {
		const nativeView = this.nativeViewProtected;
		const lp: any = nativeView.getLayoutParams() || new org.nativescript.widgets.CommonLayoutParams();
		const gravity = lp.gravity;
		const weight = lp.weight;
		// Set only if params gravity exists.
		if (lp.gravity !== undefined) {
			switch (value) {
				case 'left':
					lp.gravity = 3 | (gravity & VERTICAL_GRAVITY_MASK); // android.view.Gravity.LEFT
					if (weight < 0) {
						lp.weight = -2;
					}
					break;
				case 'center':
					lp.gravity = 1 | (gravity & VERTICAL_GRAVITY_MASK); // android.view.Gravity.CENTER_HORIZONTAL
					if (weight < 0) {
						lp.weight = -2;
					}
					break;
				case 'right':
					lp.gravity = 5 | (gravity & VERTICAL_GRAVITY_MASK); // android.view.Gravity.RIGHT
					if (weight < 0) {
						lp.weight = -2;
					}
					break;
				case 'stretch':
					lp.gravity = 7 | (gravity & VERTICAL_GRAVITY_MASK); // android.view.Gravity.FILL_HORIZONTAL
					if (weight < 0) {
						lp.weight = -1;
					}
					break;
			}
			nativeView.setLayoutParams(lp);
		}
	}

	[verticalAlignmentProperty.getDefault](): VerticalAlignment {
		return <VerticalAlignment>org.nativescript.widgets.ViewHelper.getVerticalAlignment(this.nativeViewProtected);
	}
	[verticalAlignmentProperty.setNative](value: VerticalAlignment) {
		const nativeView = this.nativeViewProtected;
		const lp: any = nativeView.getLayoutParams() || new org.nativescript.widgets.CommonLayoutParams();
		const gravity = lp.gravity;
		const height = lp.height;
		// Set only if params gravity exists.
		if (gravity !== undefined) {
			switch (value) {
				case 'top':
					lp.gravity = 48 | (gravity & HORIZONTAL_GRAVITY_MASK); // android.view.Gravity.TOP
					if (height < 0) {
						lp.height = -2;
					}
					break;
				case 'middle':
					lp.gravity = 16 | (gravity & HORIZONTAL_GRAVITY_MASK); // android.view.Gravity.CENTER_VERTICAL
					if (height < 0) {
						lp.height = -2;
					}
					break;
				case 'bottom':
					lp.gravity = 80 | (gravity & HORIZONTAL_GRAVITY_MASK); // android.view.Gravity.BOTTOM
					if (height < 0) {
						lp.height = -2;
					}
					break;
				case 'stretch':
					lp.gravity = 112 | (gravity & HORIZONTAL_GRAVITY_MASK); // android.view.Gravity.FILL_VERTICAL
					if (height < 0) {
						lp.height = -1;
					}
					break;
			}
			nativeView.setLayoutParams(lp);
		}
	}

	[rotateProperty.setNative](value: number) {
		org.nativescript.widgets.ViewHelper.setRotate(this.nativeViewProtected, float(value));
	}

	[rotateXProperty.setNative](value: number) {
		org.nativescript.widgets.ViewHelper.setRotateX(this.nativeViewProtected, float(value));
	}

	[rotateYProperty.setNative](value: number) {
		org.nativescript.widgets.ViewHelper.setRotateY(this.nativeViewProtected, float(value));
	}

	[perspectiveProperty.setNative](value: number) {
		org.nativescript.widgets.ViewHelper.setPerspective(this.nativeViewProtected, float(value * Screen.mainScreen.scale));
	}

	[scaleXProperty.setNative](value: number) {
		org.nativescript.widgets.ViewHelper.setScaleX(this.nativeViewProtected, float(value));
	}

	[scaleYProperty.setNative](value: number) {
		org.nativescript.widgets.ViewHelper.setScaleY(this.nativeViewProtected, float(value));
	}

	[translateXProperty.setNative](value: dip) {
		org.nativescript.widgets.ViewHelper.setTranslateX(this.nativeViewProtected, layout.toDevicePixels(value));
	}

	[translateYProperty.setNative](value: dip) {
		org.nativescript.widgets.ViewHelper.setTranslateY(this.nativeViewProtected, layout.toDevicePixels(value));
	}

	[zIndexProperty.getDefault](): number {
		return 0;
	}
	[zIndexProperty.setNative](value: number) {
		org.nativescript.widgets.ViewHelper.setZIndex(this.nativeViewProtected, value);
	}

	[backgroundInternalProperty.getDefault](): android.graphics.drawable.Drawable {
		const nativeView = this.nativeViewProtected;
		let drawable = nativeView.getBackground();
		if (drawable) {
			const constantState = drawable.getConstantState();
			if (constantState) {
				try {
					drawable = constantState.newDrawable(nativeView.getResources());
<<<<<<< HEAD
				// eslint-disable-next-line no-empty
=======
					// eslint-disable-next-line no-empty
>>>>>>> 016313be
				} catch {}
			}
		}
		(<any>nativeView)._cachedDrawable = drawable;

		return drawable;
	}
	[backgroundInternalProperty.setNative](value: android.graphics.drawable.Drawable | Background) {
		this._redrawNativeBackground(value);
	}

	[minWidthProperty.setNative](value: Length) {
		if (this.parent instanceof CustomLayoutView && this.parent.nativeViewProtected) {
			this.parent._setChildMinWidthNative(this, value);
		} else {
			this._setMinWidthNative(value);
		}
	}

	[minHeightProperty.setNative](value: Length) {
		if (this.parent instanceof CustomLayoutView && this.parent.nativeViewProtected) {
			this.parent._setChildMinHeightNative(this, value);
		} else {
			this._setMinHeightNative(value);
		}
	}

	public _applyBackground(background: Background, isBorderDrawable: boolean, onlyColor: boolean, backgroundDrawable: any) {
		const nativeView = this.nativeViewProtected;
		if (!isBorderDrawable && onlyColor) {
			if (backgroundDrawable && backgroundDrawable.setColor) {
				backgroundDrawable.setColor(background.color.android);
				backgroundDrawable.invalidateSelf();
			} else {
				nativeView.setBackgroundColor(background.color.android);
			}
		} else if (!background.isEmpty()) {
			if (!isBorderDrawable) {
				backgroundDrawable = new org.nativescript.widgets.BorderDrawable(layout.getDisplayDensity(), this.toString());
				refreshBorderDrawable(this, backgroundDrawable);
				nativeView.setBackground(backgroundDrawable);
			} else {
				refreshBorderDrawable(this, backgroundDrawable);
			}
		} else {
			//empty background let s reset
			const cachedDrawable = (<any>nativeView)._cachedDrawable;
			nativeView.setBackground(cachedDrawable);
		}
	}
	protected onBackgroundOrBorderPropertyChanged() {
		const nativeView = <android.view.View & { _cachedDrawable: android.graphics.drawable.Drawable.ConstantState | android.graphics.drawable.Drawable }>this.nativeViewProtected;
		if (!nativeView) {
			return;
		}

		const background = this.style.backgroundInternal;
		const drawable = nativeView.getBackground();
		const isBorderDrawable = drawable instanceof org.nativescript.widgets.BorderDrawable;
		const onlyColor = !background.hasBorderWidth() && !background.hasBorderRadius() && !background.clipPath && !background.image && !!background.color;
		this._applyBackground(background, isBorderDrawable, onlyColor, drawable);

		// TODO: Can we move BorderWidths as separate native setter?
		// This way we could skip setPadding if borderWidth is not changed.
		const leftPadding = Math.ceil(this.effectiveBorderLeftWidth + this.effectivePaddingLeft);
		const topPadding = Math.ceil(this.effectiveBorderTopWidth + this.effectivePaddingTop);
		const rightPadding = Math.ceil(this.effectiveBorderRightWidth + this.effectivePaddingRight);
		const bottomPadding = Math.ceil(this.effectiveBorderBottomWidth + this.effectivePaddingBottom);
		if (this._isPaddingRelative) {
			nativeView.setPaddingRelative(leftPadding, topPadding, rightPadding, bottomPadding);
		} else {
			nativeView.setPadding(leftPadding, topPadding, rightPadding, bottomPadding);
		}
	}
	_redrawNativeBackground(value: android.graphics.drawable.Drawable | Background): void {
		if (value instanceof Background) {
			this.onBackgroundOrBorderPropertyChanged();
		} else {
			const nativeView = this.nativeViewProtected;
			nativeView.setBackground(value);

			const style = this.style;
			const paddingTop = paddingTopProperty.isSet(style) ? this.effectivePaddingTop : this._defaultPaddingTop;
			const paddingRight = paddingRightProperty.isSet(style) ? this.effectivePaddingRight : this._defaultPaddingRight;
			const paddingBottom = paddingBottomProperty.isSet(style) ? this.effectivePaddingBottom : this._defaultPaddingBottom;
			const paddingLeft = paddingLeftProperty.isSet(style) ? this.effectivePaddingLeft : this._defaultPaddingLeft;

			if (this._isPaddingRelative) {
				nativeView.setPaddingRelative(paddingLeft, paddingTop, paddingRight, paddingBottom);
			} else {
				nativeView.setPadding(paddingLeft, paddingTop, paddingRight, paddingBottom);
			}
		}
	}
}

export class ContainerView extends View {
	public iosOverflowSafeArea: boolean;
}

export class CustomLayoutView extends ContainerView implements CustomLayoutViewDefinition {
	nativeViewProtected: android.view.ViewGroup;

	public createNativeView() {
		return new org.nativescript.widgets.ContentLayout(this._context);
	}

	public _addViewToNativeVisualTree(child: ViewCommon, atIndex: number = Number.MAX_SAFE_INTEGER): boolean {
		super._addViewToNativeVisualTree(child);

		if (this.nativeViewProtected && child.nativeViewProtected) {
			if (Trace.isEnabled()) {
				Trace.write(`${this}.nativeView.addView(${child}.nativeView, ${atIndex})`, Trace.categories.VisualTreeEvents);
			}
			this.nativeViewProtected.addView(child.nativeViewProtected, atIndex);
			if (child instanceof View) {
				this._updateNativeLayoutParams(child);
			}

			return true;
		}

		return false;
	}

	public _updateNativeLayoutParams(child: View): void {
		// noop
	}

	public _setChildMinWidthNative(child: View, value: Length): void {
		child._setMinWidthNative(value);
	}

	public _setChildMinHeightNative(child: View, value: Length): void {
		child._setMinHeightNative(value);
	}

	public _removeViewFromNativeVisualTree(child: ViewCommon): void {
		super._removeViewFromNativeVisualTree(child);

		const nativeView = this.nativeViewProtected;
		const childView = child.nativeViewProtected;
		if (nativeView && childView) {
			nativeView.removeView(childView);
			if (Trace.isEnabled()) {
				Trace.write(`${nativeView}.removeView(${childView})`, Trace.categories.VisualTreeEvents);
				Trace.notifyEvent(child, 'childInLayoutRemovedFromNativeVisualTree');
			}
		}
	}
}

type NativeSetter = { (view: android.view.View, value: number): void };
type NativeGetter = { (view: android.view.View): number };
const percentNotSupported = (view: android.view.View, value: number) => {
	throw new Error('PercentLength is not supported.');
};
interface NativePercentLengthPropertyOptions {
	getter?: string | symbol;
	setter: string | symbol;
	auto?: number;
	getPixels?: NativeGetter;
	setPixels: NativeSetter;
	setPercent?: NativeSetter;
}

function createNativePercentLengthProperty(options: NativePercentLengthPropertyOptions) {
	const { getter, setter, auto = 0 } = options;
	let setPixels, getPixels, setPercent;
	if (getter) {
		View.prototype[getter] = function (this: View): PercentLength {
			if (options) {
				setPixels = options.setPixels;
				getPixels = options.getPixels;
				setPercent = options.setPercent || percentNotSupported;
				options = null;
			}
			const value = getPixels(this.nativeViewProtected);
			if (value == auto) {
				// tslint:disable-line
				return 'auto';
			} else {
				return { value, unit: 'px' };
			}
		};
	}
	if (setter) {
		View.prototype[setter] = function (this: View, length: PercentLength) {
			if (options) {
				setPixels = options.setPixels;
				getPixels = options.getPixels;
				setPercent = options.setPercent || percentNotSupported;
				options = null;
			}
			if (length == 'auto' || !length) {
				// tslint:disable-line
				setPixels(this.nativeViewProtected, auto);
			} else if (typeof length === 'number') {
				setPixels(this.nativeViewProtected, layout.round(layout.toDevicePixels(length)));
			} else if (length.unit == 'dip') {
				// tslint:disable-line
				setPixels(this.nativeViewProtected, layout.round(layout.toDevicePixels(length.value)));
			} else if (length.unit == 'px') {
				// tslint:disable-line
				setPixels(this.nativeViewProtected, layout.round(length.value));
			} else if (length.unit == '%') {
				// tslint:disable-line
				setPercent(this.nativeViewProtected, length.value);
			} else {
				throw new Error(`Unsupported PercentLength ${length}`);
			}
		};
	}
}

createNativePercentLengthProperty({
	setter: marginTopProperty.setNative,
	get setPixels() {
		return org.nativescript.widgets.ViewHelper.setMarginTop;
	},
	get setPercent() {
		return org.nativescript.widgets.ViewHelper.setMarginTopPercent;
	},
});

createNativePercentLengthProperty({
	setter: marginRightProperty.setNative,
	get setPixels() {
		return org.nativescript.widgets.ViewHelper.setMarginRight;
	},
	get setPercent() {
		return org.nativescript.widgets.ViewHelper.setMarginRightPercent;
	},
});

createNativePercentLengthProperty({
	setter: marginBottomProperty.setNative,
	get setPixels() {
		return org.nativescript.widgets.ViewHelper.setMarginBottom;
	},
	get setPercent() {
		return org.nativescript.widgets.ViewHelper.setMarginBottomPercent;
	},
});

createNativePercentLengthProperty({
	setter: marginLeftProperty.setNative,
	get setPixels() {
		return org.nativescript.widgets.ViewHelper.setMarginLeft;
	},
	get setPercent() {
		return org.nativescript.widgets.ViewHelper.setMarginLeftPercent;
	},
});

createNativePercentLengthProperty({
	setter: widthProperty.setNative,
	auto: -1, //android.view.ViewGroup.LayoutParams.MATCH_PARENT,
	get setPixels() {
		return org.nativescript.widgets.ViewHelper.setWidth;
	},
	get setPercent() {
		return org.nativescript.widgets.ViewHelper.setWidthPercent;
	},
});

createNativePercentLengthProperty({
	setter: heightProperty.setNative,
	auto: -1, //android.view.ViewGroup.LayoutParams.MATCH_PARENT,
	get setPixels() {
		return org.nativescript.widgets.ViewHelper.setHeight;
	},
	get setPercent() {
		return org.nativescript.widgets.ViewHelper.setHeightPercent;
	},
});

createNativePercentLengthProperty({
	setter: '_setMinWidthNative',
	get setPixels() {
		return org.nativescript.widgets.ViewHelper.setMinWidth;
	},
});

createNativePercentLengthProperty({
	setter: '_setMinHeightNative',
	get setPixels() {
		return org.nativescript.widgets.ViewHelper.setMinHeight;
	},
});<|MERGE_RESOLUTION|>--- conflicted
+++ resolved
@@ -1009,11 +1009,7 @@
 			if (constantState) {
 				try {
 					drawable = constantState.newDrawable(nativeView.getResources());
-<<<<<<< HEAD
-				// eslint-disable-next-line no-empty
-=======
 					// eslint-disable-next-line no-empty
->>>>>>> 016313be
 				} catch {}
 			}
 		}

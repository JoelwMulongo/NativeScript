import { merge } from 'webpack-merge';

import {
	getPackageJson,
	getProjectRootPath,
	getProjectFilePath,
} from './project';
import { addVirtualEntry, addVirtualModule } from './virtualModules';
import { applyFileReplacements } from './fileReplacements';
import { addCopyRule, removeCopyRule } from './copyRules';
<<<<<<< HEAD
import { error, info, warn, warnOnce } from './log';
import { determineProjectFlavor } from './flavor';
=======
import { determineProjectFlavor, projectUsesCustomFlavor } from './flavor';
import { error, info, warn } from './log';
>>>>>>> 4bd65184
import { getValue } from './config';
import { getIPS } from './host';
import {
	getAllDependencies,
	hasDependency,
	getDependencyPath,
} from './dependencies';
import {
	addPlatform,
	getAbsoluteDistPath,
	getDistPath,
	getEntryDirPath,
	getEntryPath,
	getPlatform,
	getPlatformName,
} from './platform';

// intentionally populated manually
// as this generates nicer typings
// that show all the utils inline
// rather than imports to types
// todo: maybe use api-extractor instead
export default {
	merge,
	addCopyRule,
	removeCopyRule,
	applyFileReplacements,
	config: {
		getValue,
	},
	dependencies: {
		getAllDependencies,
		hasDependency,
		getDependencyPath,
	},
	flavor: {
		determineProjectFlavor,
		projectUsesCustomFlavor
	},
	host: {
		getIPS,
	},
	log: {
		error,
		info,
		warn,
		warnOnce,
	},
	platform: {
		addPlatform,
		getAbsoluteDistPath,
		getDistPath,
		getEntryDirPath,
		getEntryPath,
		getPlatform,
		getPlatformName,
	},
	project: {
		getProjectFilePath,
		getProjectRootPath,
		getPackageJson,
	},
	virtualModules: {
		addVirtualEntry,
		addVirtualModule,
	},
};<|MERGE_RESOLUTION|>--- conflicted
+++ resolved
@@ -1,27 +1,15 @@
 import { merge } from 'webpack-merge';
 
-import {
-	getPackageJson,
-	getProjectRootPath,
-	getProjectFilePath,
-} from './project';
-import { addVirtualEntry, addVirtualModule } from './virtualModules';
-import { applyFileReplacements } from './fileReplacements';
 import { addCopyRule, removeCopyRule } from './copyRules';
-<<<<<<< HEAD
-import { error, info, warn, warnOnce } from './log';
-import { determineProjectFlavor } from './flavor';
-=======
 import { determineProjectFlavor, projectUsesCustomFlavor } from './flavor';
 import { error, info, warn } from './log';
->>>>>>> 4bd65184
 import { getValue } from './config';
-import { getIPS } from './host';
 import {
 	getAllDependencies,
 	hasDependency,
 	getDependencyPath,
 } from './dependencies';
+import { getPackageJson, getProjectRootPath } from './project';
 import {
 	addPlatform,
 	getAbsoluteDistPath,
@@ -41,7 +29,6 @@
 	merge,
 	addCopyRule,
 	removeCopyRule,
-	applyFileReplacements,
 	config: {
 		getValue,
 	},
@@ -54,14 +41,14 @@
 		determineProjectFlavor,
 		projectUsesCustomFlavor
 	},
-	host: {
-		getIPS,
-	},
 	log: {
 		error,
 		info,
 		warn,
-		warnOnce,
+	},
+	project: {
+		getProjectRootPath,
+		getPackageJson,
 	},
 	platform: {
 		addPlatform,
@@ -72,13 +59,4 @@
 		getPlatform,
 		getPlatformName,
 	},
-	project: {
-		getProjectFilePath,
-		getProjectRootPath,
-		getPackageJson,
-	},
-	virtualModules: {
-		addVirtualEntry,
-		addVirtualModule,
-	},
 };
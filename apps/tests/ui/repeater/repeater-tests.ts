--- conflicted
+++ resolved
@@ -209,14 +209,9 @@
         // >> article-push-to-observablearray
         colors.push("yellow");
         //// The Repeater will be updated automatically.
-<<<<<<< HEAD
         // << article-push-to-observablearray
         TKUnit.wait(ASYNC);
-=======
-        // ```
-        // </snippet>
-        TKUnit.waitUntilReady(() => repeater.isLayoutValid);
->>>>>>> 58e8f9c7
+        TKUnit.waitUntilReady(() => repeater.isLayoutValid);
         TKUnit.assertEqual(getChildrenCount(repeater), 4, "getChildrenCount");
 
     };

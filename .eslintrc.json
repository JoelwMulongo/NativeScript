--- conflicted
+++ resolved
@@ -1,14 +1,4 @@
 {
-<<<<<<< HEAD
-    "extends": ["plugin:prettier/recommended"],
-	"parser": "@typescript-eslint/parser",
-	"parserOptions": {
-		"ecmaVersion": 2018,
-        "sourceType": "module",
-        "parser": "@typescript-eslint/parser",
-        "project": "tsconfig.eslint.json",
-        "warnOnUnsupportedTypeScriptVersion": false
-=======
 	"extends": ["plugin:prettier/recommended"],
 	"parser": "@typescript-eslint/parser",
 	"parserOptions": {
@@ -17,7 +7,6 @@
 		"parser": "@typescript-eslint/parser",
 		"project": "tsconfig.eslint.json",
 		"warnOnUnsupportedTypeScriptVersion": false
->>>>>>> 9ec40422
 	},
 	"plugins": ["prettier", "@nativescript"],
 	"rules": {

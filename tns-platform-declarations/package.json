--- conflicted
+++ resolved
@@ -1,10 +1,6 @@
 {
   "name": "tns-platform-declarations",
-<<<<<<< HEAD
-  "version": "6.0.4",
-=======
   "version": "6.1.0",
->>>>>>> c2b1d5ae
   "description": "Platform-specific TypeScript declarations for NativeScript for accessing native objects",
   "main": "",
   "scripts": {

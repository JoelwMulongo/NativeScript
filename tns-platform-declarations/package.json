--- conflicted
+++ resolved
@@ -1,10 +1,6 @@
 {
   "name": "tns-platform-declarations",
-<<<<<<< HEAD
-  "version": "6.0.5",
-=======
   "version": "6.1.0",
->>>>>>> 5f22594e
   "description": "Platform-specific TypeScript declarations for NativeScript for accessing native objects",
   "main": "",
   "scripts": {

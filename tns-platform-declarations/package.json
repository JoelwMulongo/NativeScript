--- conflicted
+++ resolved
@@ -1,10 +1,6 @@
 {
   "name": "tns-platform-declarations",
-<<<<<<< HEAD
   "version": "6.5.0",
-=======
-  "version": "6.4.1",
->>>>>>> 74db8d95
   "description": "Platform-specific TypeScript declarations for NativeScript for accessing native objects",
   "main": "",
   "scripts": {

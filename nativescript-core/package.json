--- conflicted
+++ resolved
@@ -3,11 +3,7 @@
   "main": "index",
   "types": "index.d.ts",
   "description": "Telerik NativeScript Core Modules",
-<<<<<<< HEAD
-  "version": "6.2.1",
-=======
   "version": "6.3.0",
->>>>>>> d0d4d811
   "homepage": "https://www.nativescript.org",
   "repository": {
     "type": "git",

--- conflicted
+++ resolved
@@ -90,15 +90,10 @@
     };
 }
 
-<<<<<<< HEAD
-class IOSApplication implements IOSApplicationDefinition {
-    private _backgroundColor = (majorVersion <= 12 || !UIColor.systemBackgroundColor) ? UIColor.whiteColor : UIColor.systemBackgroundColor;
-=======
 /* tslint:disable */
 export class iOSApplication implements iOSApplicationDefinition {
     /* tslint:enable */
-    private _backgroundColor = majorVersion <= 12 ? UIColor.whiteColor : UIColor.systemBackgroundColor;
->>>>>>> 7b78f3b0
+    private _backgroundColor = (majorVersion <= 12 || !UIColor.systemBackgroundColor) ? UIColor.whiteColor : UIColor.systemBackgroundColor;
     private _delegate: typeof UIApplicationDelegate;
     private _window: UIWindow;
     private _observers: Array<NotificationObserver>;

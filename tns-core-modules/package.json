--- conflicted
+++ resolved
@@ -1,11 +1,7 @@
 {
   "name": "tns-core-modules",
   "description": "Telerik NativeScript Core Modules",
-<<<<<<< HEAD
-  "version": "5.0.5",
-=======
   "version": "5.1.0",
->>>>>>> a0fbd5fb
   "homepage": "https://www.nativescript.org",
   "repository": {
     "type": "git",
@@ -30,7 +26,7 @@
   "license": "Apache-2.0",
   "typings": "tns-core-modules.d.ts",
   "dependencies": {
-    "tns-core-modules-widgets": "5.0.1",
+    "tns-core-modules-widgets": "next",
     "tslib": "^1.9.3"
   },
   "devDependencies": {

{
  "name": "tns-core-modules",
  "description": "Telerik NativeScript Core Modules",
<<<<<<< HEAD
  "version": "6.0.4",
=======
  "version": "6.1.0",
>>>>>>> c2b1d5ae
  "homepage": "https://www.nativescript.org",
  "repository": {
    "type": "git",
    "url": "https://github.com/NativeScript/NativeScript"
  },
  "files": [
    "**/*.d.ts",
    "**/*.js",
    "**/platforms/ios/**",
    "**/package.json",
    "!android17.d.ts",
    "!ios.d.ts",
    "!bin/",
    "!apps/",
    "!build/",
    "!node-tests/",
    "!declarations.android.d.ts",
    "!declarations.ios.d.ts",
    "!gruntfile.js",
    "!org.nativescript.widgets.d.ts"
  ],
  "license": "Apache-2.0",
  "typings": "tns-core-modules.d.ts",
  "dependencies": {
    "tns-core-modules-widgets": "6.0.3",
    "tslib": "^1.9.3"
  },
  "devDependencies": {
    "@types/node": "~7.0.5",
    "tns-platform-declarations": "next"
  },
  "scripts": {
    "version": "conventional-changelog -p angular -i ../CHANGELOG.md -s && git add ../CHANGELOG.md"
  },
  "nativescript": {
    "platforms": {
      "ios": "5.0.0",
      "android": "5.0.0"
    }
  },
  "snapshot": {
    "android": {
      "tns-java-classes": {
        "modules": [
          "ui/frame/activity",
          "ui/frame/fragment"
        ]
      }
    }
  }
}<|MERGE_RESOLUTION|>--- conflicted
+++ resolved
@@ -1,11 +1,7 @@
 {
   "name": "tns-core-modules",
   "description": "Telerik NativeScript Core Modules",
-<<<<<<< HEAD
-  "version": "6.0.4",
-=======
   "version": "6.1.0",
->>>>>>> c2b1d5ae
   "homepage": "https://www.nativescript.org",
   "repository": {
     "type": "git",
@@ -30,7 +26,7 @@
   "license": "Apache-2.0",
   "typings": "tns-core-modules.d.ts",
   "dependencies": {
-    "tns-core-modules-widgets": "6.0.3",
+    "tns-core-modules-widgets": "next",
     "tslib": "^1.9.3"
   },
   "devDependencies": {

--- conflicted
+++ resolved
@@ -1,11 +1,7 @@
 {
   "name": "tns-core-modules",
   "description": "Telerik NativeScript Core Modules",
-<<<<<<< HEAD
-  "version": "6.0.6",
-=======
   "version": "6.1.0",
->>>>>>> 1d121368
   "homepage": "https://www.nativescript.org",
   "repository": {
     "type": "git",
@@ -30,11 +26,7 @@
   "license": "Apache-2.0",
   "typings": "tns-core-modules.d.ts",
   "dependencies": {
-<<<<<<< HEAD
-    "tns-core-modules-widgets": "6.0.6",
-=======
     "tns-core-modules-widgets": "next",
->>>>>>> 1d121368
     "tslib": "^1.9.3"
   },
   "devDependencies": {

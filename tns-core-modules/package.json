--- conflicted
+++ resolved
@@ -1,11 +1,7 @@
 {
   "name": "tns-core-modules",
   "description": "Telerik NativeScript Core Modules",
-<<<<<<< HEAD
-  "version": "6.0.5",
-=======
   "version": "6.1.0",
->>>>>>> 5f22594e
   "homepage": "https://www.nativescript.org",
   "repository": {
     "type": "git",

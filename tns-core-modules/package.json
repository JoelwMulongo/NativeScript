{
  "name": "tns-core-modules",
  "description": "Telerik NativeScript Core Modules",
<<<<<<< HEAD
  "version": "5.2.1",
=======
  "version": "5.3.0",
>>>>>>> 2b58caed
  "homepage": "https://www.nativescript.org",
  "repository": {
    "type": "git",
    "url": "https://github.com/NativeScript/NativeScript"
  },
  "files": [
    "**/*.d.ts",
    "**/*.js",
    "**/platforms/ios/**",
    "**/package.json",
    "!android17.d.ts",
    "!ios.d.ts",
    "!bin/",
    "!apps/",
    "!build/",
    "!node-tests/",
    "!declarations.android.d.ts",
    "!declarations.ios.d.ts",
    "!gruntfile.js",
    "!org.nativescript.widgets.d.ts"
  ],
  "license": "Apache-2.0",
  "typings": "tns-core-modules.d.ts",
  "dependencies": {
    "tns-core-modules-widgets": "next",
    "tslib": "^1.9.3"
  },
  "devDependencies": {
    "@types/node": "~7.0.5",
    "tns-platform-declarations": "*"
  },
  "scripts": {
    "version": "conventional-changelog -p angular -i ../CHANGELOG.md -s && git add ../CHANGELOG.md"
  },
  "nativescript": {
    "platforms": {
      "ios": "4.0.0",
      "android": "4.0.0"
    }
  },
  "snapshot": {
    "android": {
      "tns-java-classes": {
        "modules": [
          "ui/frame/activity",
          "ui/frame/fragment"
        ]
      }
    }
  }
}<|MERGE_RESOLUTION|>--- conflicted
+++ resolved
@@ -1,11 +1,7 @@
 {
   "name": "tns-core-modules",
   "description": "Telerik NativeScript Core Modules",
-<<<<<<< HEAD
-  "version": "5.2.1",
-=======
   "version": "5.3.0",
->>>>>>> 2b58caed
   "homepage": "https://www.nativescript.org",
   "repository": {
     "type": "git",

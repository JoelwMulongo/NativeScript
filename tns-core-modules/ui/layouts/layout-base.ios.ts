<<<<<<< HEAD
﻿import { LayoutBaseCommon, clipToBoundsProperty, View, layout } from "./layout-base-common";
=======
import { 
    LayoutBaseCommon, clipToBoundsProperty, isPassThroughParentEnabledProperty, View, layout
} from "./layout-base-common";
>>>>>>> a6a97ab3
import { ios as iosUtils } from "../../utils/utils";

export * from "./layout-base-common";

const majorVersion = iosUtils.MajorVersion;

export class LayoutBase extends LayoutBaseCommon {
    nativeViewProtected: UIView;

    public addChild(child: View): void {
        super.addChild(child);
        this.requestLayout();
    }

    public insertChild(child: View, atIndex: number): void {
        super.insertChild(child, atIndex);
        this.requestLayout();
    }

    public removeChild(child: View): void {
        super.removeChild(child);
        this.requestLayout();
    }

    _setNativeClipToBounds() {
        if (this.clipToBounds) {
            this.nativeViewProtected.clipsToBounds = true;
        } else {
            super._setNativeClipToBounds();
        }
    }

    [clipToBoundsProperty.getDefault](): boolean {
        return false;
    }
    [clipToBoundsProperty.setNative](value: boolean) {
        this._setNativeClipToBounds();
    }

    [isPassThroughParentEnabledProperty.setNative](value: boolean) {
        (<any>this.nativeViewProtected).setPassThroughParent(value);
    }
}<|MERGE_RESOLUTION|>--- conflicted
+++ resolved
@@ -1,15 +1,8 @@
-<<<<<<< HEAD
-﻿import { LayoutBaseCommon, clipToBoundsProperty, View, layout } from "./layout-base-common";
-=======
 import { 
-    LayoutBaseCommon, clipToBoundsProperty, isPassThroughParentEnabledProperty, View, layout
+    LayoutBaseCommon, clipToBoundsProperty, isPassThroughParentEnabledProperty, View
 } from "./layout-base-common";
->>>>>>> a6a97ab3
-import { ios as iosUtils } from "../../utils/utils";
 
 export * from "./layout-base-common";
-
-const majorVersion = iosUtils.MajorVersion;
 
 export class LayoutBase extends LayoutBaseCommon {
     nativeViewProtected: UIView;

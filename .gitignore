--- conflicted
+++ resolved
@@ -8,14 +8,8 @@
 # dependencies
 node_modules
 package-lock.json
-<<<<<<< HEAD
-yarn-lock.json
-pnpm-lock.yaml
-
-=======
 yarn.lock
 pnpm-lock.yaml
->>>>>>> 17c85107
 
 # IDEs and editors
 .idea

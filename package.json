{
  "name": "tns-core",
  "description": "Telerik NativeScript Core",
<<<<<<< HEAD
  "version": "1.1.0",
=======
  "version": "1.2.0",
>>>>>>> a4d879f5
  "repository": {
    "type": "git",
    "url": "https://github.com/NativeScript/NativeScript"
  },
  "files": [
    "**/*.*",
    "**/*",
    "!node-tests/"
  ],
  "license": "Apache-2.0",
  "devDependencies": {
    "grunt": "0.4.5",
    "grunt-contrib-clean": "0.5.0",
    "grunt-contrib-copy": "0.5.0",
    "grunt-exec": "0.4.5",
    "grunt-multi-dest": "1.0.0",
    "grunt-shell": "1.1.2",
    "grunt-ts": "4.0.1",
    "grunt-tslint": "2.3.1-beta",
    "mocha": "2.2.5",
    "grunt-simple-mocha": "0.4.0",
    "grunt-env": "0.4.4",
    "chai": "2.3.0",
    "typescript": "1.5.0-beta"
  }
}<|MERGE_RESOLUTION|>--- conflicted
+++ resolved
@@ -1,11 +1,7 @@
 {
   "name": "tns-core",
   "description": "Telerik NativeScript Core",
-<<<<<<< HEAD
-  "version": "1.1.0",
-=======
   "version": "1.2.0",
->>>>>>> a4d879f5
   "repository": {
     "type": "git",
     "url": "https://github.com/NativeScript/NativeScript"
